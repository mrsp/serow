/**
 * Copyright (C) 2024 Stylianos Piperakis, Ownage Dynamics L.P.
 * Serow is free software: you can redistribute it and/or modify it under the terms of the GNU
 * General Public License as published by the Free Software Foundation, version 3.
 *
 * Serow is distributed in the hope that it will be useful, but WITHOUT ANY WARRANTY; without
 * even the implied warranty of MERCHANTABILITY or FITNESS FOR A PARTICULAR PURPOSE. See the GNU
 * General Public License for more details.
 *
 * You should have received a copy of the GNU General Public License along with Serow. If not,
 * see <https://www.gnu.org/licenses/>.
 **/

/**
 * @file ContactEKF.hpp
 * @brief Implementation of Extended Kalman Filter (EKF) for state estimation in humanoid robots.
 *        This EKF fuses data from an Inertial Measurement Unit (IMU), relative to the base leg
 *        contact measurements, and optionally external odometry (e.g., Visual Odometry or Lidar
 *        Odometry). It models the state of the robot including base position, velocity,
 * orientation, gyro and accelerometer biases, leg contact positions, and contact orientations in
 * world frame coordinates.
 * @author Stylianos Piperakis
 * @details The state estimation involves predicting and updating the robot's state based on sensor
 *          measurements and the robot's dynamics. The EKF integrates outlier detection mechanisms
 *          to improve state estimation robustness, incorporating beta distribution parameters and
 *          digamma function approximations. More information on the nonlinear state estimation for
 *          humanoid robot walking can be found in:
 *          https://www.researchgate.net/publication/326194869_Nonlinear_State_Estimation_for_Humanoid_Robot_Walking
 */

#pragma once

#include <iostream>
#include <memory>

#include "LocalTerrainMapper.hpp"
#include "Measurement.hpp"  // Includes various sensor measurements
#include "OutlierDetector.hpp"
#include "State.hpp"  // Includes definitions of robot state variables

#ifdef USE_ONNX
#include "ONNXInference.hpp"
#endif

namespace serow {

/**
 * @class ContactEKF
 * @brief Implements an Extended Kalman Filter (EKF) for state estimation in humanoid robots,
 *        specifically for fusing IMU data, base leg contact measurements, and external odometry.
 */
class ContactEKF {
public:
    EIGEN_MAKE_ALIGNED_OPERATOR_NEW

    /**
     * @brief Initializes the EKF with the initial robot state, contact frames, and other
     * parameters.
     * @param state Initial state of the robot.
     * @param contacts_frame Set of contact frame names.
     * @param point_feet Flag indicating if the robot has point feet.
     * @param g Acceleration due to gravity.
     * @param imu_rate IMU update rate.
     * @param outlier_detection Flag indicating if outlier detection mechanisms should be enabled.
     * @param use_onnx Flag indicating if ONNX inference should be used for action selection.
     * @param robot_name Name of the robot for ONNX model loading.
     * @param model_path Path to the ONNX models directory.
     */
    void init(const BaseState& state, std::set<std::string> contacts_frame, bool point_feet,
              double g, double imu_rate, bool outlier_detection = false,
              bool use_onnx = false, const std::string& robot_name = "",
              const std::string& model_path = "policy/ddpg");

    /**
     * @brief Predicts the robot's state forward based on IMU and kinematic measurements.
     * @param state Current state of the robot.
     * @param imu IMU measurements.
     * @param kin Kinematic measurements.
     */
    void predict(BaseState& state, const ImuMeasurement& imu, const KinematicMeasurement& kin);

    /**
     * @brief Updates the robot's state based on kinematic measurements (and optionally odometry
     *        and terrain measurements).
     * @param state Current state of the robot.
     * @param kin Kinematic measurements.
     * @param odom Optional odometry measurements.
     * @param terrain Optional terrain measurements.
     */
    void update(BaseState& state, const KinematicMeasurement& kin,
                std::optional<OdometryMeasurement> odom = std::nullopt,
                std::shared_ptr<TerrainElevation> terrain_estimator = nullptr);

    /**
     * @brief Set the action for the EKF.
     * @param contact_frame Name of the contact frame.
     * @param action Action to set.
     */
    void setAction(const std::string& contact_frame, const Eigen::VectorXd& action);

    /**
     * @brief Get the contact innovation and covariance for a given contact frame.
     * @param contact_frame Name of the contact frame.
     * @param base_position Position of the robot's base.
     * @param base_orientation Orientation of the robot's base.
     * @param innovation Innovation of the contact position.
     * @param covariance Covariance of the contact position.
     * @return True if the contact innovation and covariance are available, false otherwise.
     */
    bool getContactPositionInnovation(const std::string& contact_frame, 
                                      Eigen::Vector3d& base_position,
                                      Eigen::Quaterniond& base_orientation,
                                      Eigen::Vector3d& innovation,
                                      Eigen::Matrix3d& covariance) const;
<<<<<<< HEAD

    /**
     * @brief Get the contact innovation and covariance for a given contact frame.
     * @param contact_frame Name of the contact frame.
     * @param base_position Position of the robot's base.
     * @param base_orientation Orientation of the robot's base.
     * @param innovation Innovation of the contact orientation.
     * @param covariance Covariance of the contact orientation.
     * @return True if the contact innovation and covariance are available, false otherwise.
     */
    bool getContactOrientationInnovation(const std::string& contact_frame, 
                                         Eigen::Vector3d& base_position,
                                         Eigen::Quaterniond& base_orientation,
=======
    bool getContactOrientationInnovation(const std::string& contact_frame,
>>>>>>> 20c021ae
                                         Eigen::Vector3d& innovation,
                                         Eigen::Matrix3d& covariance) const;

    /**
     * @brief Sets the state of the EKF.
     * @param state The state to set.
     */
    void setState(const BaseState& state);

    /**
     * @brief Updates the robot's state based on contact position measurements.
     * @param state Current state of the robot.
     * @param cf Contact frame name.
     * @param cs Leg contact status.
     * @param cp_prob Probability of contact.
     * @param cp Leg contact position.
     * @param cp_noise Covariance of leg contact position measurement.
     * @param position_cov Covariance of position measurements.
     * @param terrain_estimator Terrain elevation estimator.
     */ 
    void updateWithContactPosition(BaseState& state, const std::string& cf, const bool cs, 
                                   const double cp_prob, const Eigen::Vector3d& cp, 
                                   Eigen::Matrix3d cp_noise, const Eigen::Matrix3d& position_cov, 
                                   std::shared_ptr<TerrainElevation> terrain_estimator);

private:
    int num_states_{};                      ///< Number of state variables.
    int num_inputs_{};                      ///< Number of input variables.
    int contact_dim_{};                     ///< Dimension of contact-related variables.
    int num_leg_end_effectors_{};           ///< Number of leg end-effectors.
    std::set<std::string> contacts_frame_;  ///< Set of contact frame names.
    bool point_feet_{};                     ///< Flag indicating if the robot has point feet.
    bool outlier_detection_{};              ///< Flag indicating if outlier detection is enabled.
    double nominal_dt_{};                   ///< Nominal sampling time for prediction step.
    Eigen::Vector3d g_;                     ///< Gravity vector.
    // State indices
    Eigen::Array3i v_idx_;   ///< Indices for velocity state variables.
    Eigen::Array3i r_idx_;   ///< Indices for orientation state variables.
    Eigen::Array3i p_idx_;   ///< Indices for position state variables.
    Eigen::Array3i bg_idx_;  ///< Indices for gyro bias state variables.
    Eigen::Array3i ba_idx_;  ///< Indices for accelerometer bias state variables.
    std::map<std::string, Eigen::Array3i> pl_idx_;  ///< Indices for leg contact position variables.
    std::map<std::string, Eigen::Array3i>
        rl_idx_;  ///< Indices for leg contact orientation variables.
    // Input indices
    Eigen::Array3i ng_idx_;   ///< Indices for IMU input variables.
    Eigen::Array3i na_idx_;   ///< Indices for kinematic input variables.
    Eigen::Array3i nbg_idx_;  ///< Indices for gyro bias input variables.
    Eigen::Array3i nba_idx_;  ///< Indices for accelerometer bias input variables.
    std::map<std::string, Eigen::Array3i>
        npl_idx_;  ///< Indices for updated leg contact position variables.
    std::map<std::string, Eigen::Array3i>
        nrl_idx_;  ///< Indices for updated leg contact orientation variables.
    std::optional<double> last_imu_timestamp_;  ///< Timestamp of the last IMU measurement.

    /// Error Covariance, Linearized state transition model, Identity matrix, state uncertainty
    /// matrix 15 + 6N x 15 + 6N
    Eigen::Matrix<double, Eigen::Dynamic, Eigen::Dynamic> I_, P_;
    /// Linearized state-input model 15 + 6N x 12 + 6N
    Eigen::Matrix<double, Eigen::Dynamic, Eigen::Dynamic> Lc_;

    OutlierDetector contact_outlier_detector;  ///< Outlier detector instance.

<<<<<<< HEAD
    std::map<std::string, Eigen::VectorXd> contact_position_action_cov_gain_;
    std::map<std::string, Eigen::VectorXd> contact_orientation_action_cov_gain_;
    
    std::map<std::string, std::pair<Eigen::Vector3d, Eigen::Matrix3d>> contact_position_innovation_;
    std::map<std::string, std::pair<Eigen::Vector3d, Eigen::Matrix3d>> contact_orientation_innovation_;
    std::map<std::string, Eigen::Vector3d> base_position_per_contact_position_update_;
    std::map<std::string, Eigen::Quaterniond> base_orientation_per_contact_position_update_;
    std::map<std::string, Eigen::Vector3d> base_position_per_contact_orientation_update_;
    std::map<std::string, Eigen::Quaterniond> base_orientation_per_contact_orientation_update_;

    // ONNX inference
    bool use_onnx_{};
    #ifdef USE_ONNX
    std::unique_ptr<ONNXInference> onnx_inference_;
    #endif
    int onnx_state_dim_{};  ///< Dimension of the state vector for ONNX inference
    int onnx_action_dim_{};  ///< Dimension of the action vector from ONNX inference

    /**
     * @brief Gets the action from ONNX model or default values
     * @param state Current state vector
     * @return Action vector
     */
    Eigen::VectorXd getAction(const Eigen::VectorXd& state);
=======
    std::map<std::string, double> position_action_cov_gain_;
    std::map<std::string, double> orientation_action_cov_gain_;
    std::map<std::string, double> contact_position_action_cov_gain_;
    std::map<std::string, double> contact_orientation_action_cov_gain_;

    std::map<std::string, std::pair<Eigen::Vector3d, Eigen::Matrix3d>> contact_position_innovation_;
    std::map<std::string, std::pair<Eigen::Vector3d, Eigen::Matrix3d>>
        contact_orientation_innovation_;
>>>>>>> 20c021ae

    /**
     * @brief Computes discrete dynamics for the prediction step of the EKF.
     * @param state Current state of the robot.
     * @param dt Time step for prediction.
     * @param angular_velocity Angular velocity measurements.
     * @param linear_acceleration Linear acceleration measurements.
     * @param contacts_status Status of leg contacts.
     * @param contacts_position Position of leg contacts.
     * @param contacts_orientations Orientations of leg contacts.
     */
    void computeDiscreteDynamics(
        BaseState& state, double dt, Eigen::Vector3d angular_velocity,
        Eigen::Vector3d linear_acceleration,
        std::optional<std::map<std::string, bool>> contacts_status,
        std::optional<std::map<std::string, Eigen::Vector3d>> contacts_position,
        std::optional<std::map<std::string, Eigen::Quaterniond>> contacts_orientations =
            std::nullopt);

    /**
     * @brief Computes Jacobians for the prediction step of the EKF.
     * @param state Current state of the robot.
     * @param angular_velocity Angular velocity measurements.
     * @return Tuple containing prediction Jacobians (state transition and input models).
     */
    std::tuple<Eigen::MatrixXd, Eigen::MatrixXd> computePredictionJacobians(
        const BaseState& state, Eigen::Vector3d angular_velocity);

    /**
     * @brief Updates the robot's state based on contact-related measurements.
     * @param state Current state of the robot.
     * @param contacts_position Positions of leg contacts.
     * @param contacts_position_noise Noise in position measurements.
     * @param contacts_status Status of leg contacts.
     * @param contacts_probability Probability of contacts.
     * @param position_cov Covariance of position measurements.
     * @param contacts_orientation Orientations of leg contacts (optional).
     * @param contacts_orientation_noise Noise in orientation measurements (optional).
     * @param orientation_cov Covariance of orientation measurements (optional).
     * @param terrain_estimator Terrain elevation estimator (optional).
     */
    void updateWithContacts(
        BaseState& state, const std::map<std::string, Eigen::Vector3d>& contacts_position,
        std::map<std::string, Eigen::Matrix3d> contacts_position_noise,
        const std::map<std::string, bool>& contacts_status, 
        const std::map<std::string, double>& contacts_probability, const Eigen::Matrix3d& position_cov,
        std::optional<std::map<std::string, Eigen::Quaterniond>> contacts_orientation,
        std::optional<std::map<std::string, Eigen::Matrix3d>> contacts_orientation_noise,
        std::optional<Eigen::Matrix3d> orientation_cov,
        std::shared_ptr<TerrainElevation> terrain_estimator);

    /** 
     * @brief Updates the robot's state based on contact orientation measurements.
     * @param state Current state of the robot.
     * @param cf Contact frame name.
     * @param cs Leg contact status.
     * @param co Leg contact orientation.
     * @param co_noise Covariance of leg contact orientation measurement.
     * @param orientation_cov Covariance of orientation measurements.
     */
    void updateWithContactOrientation(BaseState& state, const std::string& cf, const bool cs, 
                                     const Eigen::Quaterniond& co, Eigen::Matrix3d co_noise, 
                                     const Eigen::Matrix3d& orientation_cov);

    /**
     * @brief Updates the robot's state based on odometry measurements.
     * @param state Current state of the robot.
     * @param base_position Position of the robot's base.
     * @param base_orientation Orientation of the robot's base.
     * @param base_position_cov Covariance of base position measurements.
     * @param base_orientation_cov Covariance of base orientation measurements.
     */
    void updateWithOdometry(BaseState& state, const Eigen::Vector3d& base_position,
                            const Eigen::Quaterniond& base_orientation,
                            const Eigen::Matrix3d& base_position_cov,
                            const Eigen::Matrix3d& base_orientation_cov);

    /**
     * @brief Updates the robot's state based on terrain measurements.
     * @param state Current state of the robot.
     * @param contacts_status Status of leg contacts.
     * @param terrain_estimator Terrain elevation mapper.
     */
    void updateWithTerrain(BaseState& state, const std::map<std::string, bool>& contacts_status,
                           std::shared_ptr<TerrainElevation> terrain_estimator);

    /**
     * @brief Updates the robot's state based on IMU orientation measurements.
     * @param state Current state of the robot.
     * @param imu_orientation Orientation of the IMU.
     * @param imu_orientation_cov Covariance of the IMU orientation measurements.
     */
    void updateWithIMUOrientation(BaseState& state, const Eigen::Quaterniond& imu_orientation,
                                  const Eigen::Matrix3d& imu_orientation_cov);

    /**
     * @brief Updates the state of the robot with the provided state change and covariance
     * matrix.
     * @param state Current state of the robot (will be updated in-place).
     * @param dx State change vector.
     * @param P Covariance matrix of the state change.
     */
    void updateState(BaseState& state, const Eigen::VectorXd& dx, const Eigen::MatrixXd& P) const;

    /**
     * @brief Updates a copy of the robot's state with the provided state change and covariance
     * matrix.
     * @param state Current state of the robot (will not be modified).
     * @param dx State change vector.
     * @param P Covariance matrix of the state change.
     * @return Updated state after applying the state change.
     */
    BaseState updateStateCopy(const BaseState& state, const Eigen::VectorXd& dx,
                              const Eigen::MatrixXd& P) const;

    /**
     * @brief Clears the action covariance gain matrix.
     */
    void clearAction();
};

}  // namespace serow<|MERGE_RESOLUTION|>--- conflicted
+++ resolved
@@ -67,9 +67,8 @@
      * @param model_path Path to the ONNX models directory.
      */
     void init(const BaseState& state, std::set<std::string> contacts_frame, bool point_feet,
-              double g, double imu_rate, bool outlier_detection = false,
-              bool use_onnx = false, const std::string& robot_name = "",
-              const std::string& model_path = "policy/ddpg");
+              double g, double imu_rate, bool outlier_detection = false, bool use_onnx = false,
+              const std::string& robot_name = "", const std::string& model_path = "policy/ddpg");
 
     /**
      * @brief Predicts the robot's state forward based on IMU and kinematic measurements.
@@ -107,12 +106,11 @@
      * @param covariance Covariance of the contact position.
      * @return True if the contact innovation and covariance are available, false otherwise.
      */
-    bool getContactPositionInnovation(const std::string& contact_frame, 
+    bool getContactPositionInnovation(const std::string& contact_frame,
                                       Eigen::Vector3d& base_position,
                                       Eigen::Quaterniond& base_orientation,
                                       Eigen::Vector3d& innovation,
                                       Eigen::Matrix3d& covariance) const;
-<<<<<<< HEAD
 
     /**
      * @brief Get the contact innovation and covariance for a given contact frame.
@@ -123,12 +121,9 @@
      * @param covariance Covariance of the contact orientation.
      * @return True if the contact innovation and covariance are available, false otherwise.
      */
-    bool getContactOrientationInnovation(const std::string& contact_frame, 
+    bool getContactOrientationInnovation(const std::string& contact_frame,
                                          Eigen::Vector3d& base_position,
                                          Eigen::Quaterniond& base_orientation,
-=======
-    bool getContactOrientationInnovation(const std::string& contact_frame,
->>>>>>> 20c021ae
                                          Eigen::Vector3d& innovation,
                                          Eigen::Matrix3d& covariance) const;
 
@@ -148,10 +143,10 @@
      * @param cp_noise Covariance of leg contact position measurement.
      * @param position_cov Covariance of position measurements.
      * @param terrain_estimator Terrain elevation estimator.
-     */ 
-    void updateWithContactPosition(BaseState& state, const std::string& cf, const bool cs, 
-                                   const double cp_prob, const Eigen::Vector3d& cp, 
-                                   Eigen::Matrix3d cp_noise, const Eigen::Matrix3d& position_cov, 
+     */
+    void updateWithContactPosition(BaseState& state, const std::string& cf, const bool cs,
+                                   const double cp_prob, const Eigen::Vector3d& cp,
+                                   Eigen::Matrix3d cp_noise, const Eigen::Matrix3d& position_cov,
                                    std::shared_ptr<TerrainElevation> terrain_estimator);
 
 private:
@@ -192,12 +187,12 @@
 
     OutlierDetector contact_outlier_detector;  ///< Outlier detector instance.
 
-<<<<<<< HEAD
     std::map<std::string, Eigen::VectorXd> contact_position_action_cov_gain_;
     std::map<std::string, Eigen::VectorXd> contact_orientation_action_cov_gain_;
-    
+
     std::map<std::string, std::pair<Eigen::Vector3d, Eigen::Matrix3d>> contact_position_innovation_;
-    std::map<std::string, std::pair<Eigen::Vector3d, Eigen::Matrix3d>> contact_orientation_innovation_;
+    std::map<std::string, std::pair<Eigen::Vector3d, Eigen::Matrix3d>>
+        contact_orientation_innovation_;
     std::map<std::string, Eigen::Vector3d> base_position_per_contact_position_update_;
     std::map<std::string, Eigen::Quaterniond> base_orientation_per_contact_position_update_;
     std::map<std::string, Eigen::Vector3d> base_position_per_contact_orientation_update_;
@@ -205,10 +200,10 @@
 
     // ONNX inference
     bool use_onnx_{};
-    #ifdef USE_ONNX
+#ifdef USE_ONNX
     std::unique_ptr<ONNXInference> onnx_inference_;
-    #endif
-    int onnx_state_dim_{};  ///< Dimension of the state vector for ONNX inference
+#endif
+    int onnx_state_dim_{};   ///< Dimension of the state vector for ONNX inference
     int onnx_action_dim_{};  ///< Dimension of the action vector from ONNX inference
 
     /**
@@ -217,16 +212,6 @@
      * @return Action vector
      */
     Eigen::VectorXd getAction(const Eigen::VectorXd& state);
-=======
-    std::map<std::string, double> position_action_cov_gain_;
-    std::map<std::string, double> orientation_action_cov_gain_;
-    std::map<std::string, double> contact_position_action_cov_gain_;
-    std::map<std::string, double> contact_orientation_action_cov_gain_;
-
-    std::map<std::string, std::pair<Eigen::Vector3d, Eigen::Matrix3d>> contact_position_innovation_;
-    std::map<std::string, std::pair<Eigen::Vector3d, Eigen::Matrix3d>>
-        contact_orientation_innovation_;
->>>>>>> 20c021ae
 
     /**
      * @brief Computes discrete dynamics for the prediction step of the EKF.
@@ -271,14 +256,15 @@
     void updateWithContacts(
         BaseState& state, const std::map<std::string, Eigen::Vector3d>& contacts_position,
         std::map<std::string, Eigen::Matrix3d> contacts_position_noise,
-        const std::map<std::string, bool>& contacts_status, 
-        const std::map<std::string, double>& contacts_probability, const Eigen::Matrix3d& position_cov,
+        const std::map<std::string, bool>& contacts_status,
+        const std::map<std::string, double>& contacts_probability,
+        const Eigen::Matrix3d& position_cov,
         std::optional<std::map<std::string, Eigen::Quaterniond>> contacts_orientation,
         std::optional<std::map<std::string, Eigen::Matrix3d>> contacts_orientation_noise,
         std::optional<Eigen::Matrix3d> orientation_cov,
         std::shared_ptr<TerrainElevation> terrain_estimator);
 
-    /** 
+    /**
      * @brief Updates the robot's state based on contact orientation measurements.
      * @param state Current state of the robot.
      * @param cf Contact frame name.
@@ -287,9 +273,9 @@
      * @param co_noise Covariance of leg contact orientation measurement.
      * @param orientation_cov Covariance of orientation measurements.
      */
-    void updateWithContactOrientation(BaseState& state, const std::string& cf, const bool cs, 
-                                     const Eigen::Quaterniond& co, Eigen::Matrix3d co_noise, 
-                                     const Eigen::Matrix3d& orientation_cov);
+    void updateWithContactOrientation(BaseState& state, const std::string& cf, const bool cs,
+                                      const Eigen::Quaterniond& co, Eigen::Matrix3d co_noise,
+                                      const Eigen::Matrix3d& orientation_cov);
 
     /**
      * @brief Updates the robot's state based on odometry measurements.
