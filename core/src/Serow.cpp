--- conflicted
+++ resolved
@@ -1,1551 +1,1539 @@
-/**
- * Copyright (C) 2024 Stylianos Piperakis, Ownage Dynamics L.P.
- * Serow is free software: you can redistribute it and/or modify it under the terms of the GNU
- * General Public License as published by the Free Software Foundation, version 3.
- *
- * Serow is distributed in the hope that it will be useful, but WITHOUT ANY WARRANTY; without
- * even the implied warranty of MERCHANTABILITY or FITNESS FOR A PARTICULAR PURPOSE. See the GNU
- * General Public License for more details.
- *
- * You should have received a copy of the GNU General Public License along with Serow. If not,
- * see <https://www.gnu.org/licenses/>.
- **/
-#include "Serow.hpp"
-
-#include <iostream>
-#include <nlohmann/json.hpp>
-
-using json = nlohmann::json;
-
-namespace {
-/// @brief Print color settings
-static constexpr const char* RED_COLOR = "\033[31m";
-static constexpr const char* WHITE_COLOR = "\033[0m";
-}  // namespace
-
-namespace serow {
-
-<<<<<<< HEAD
-Serow::Serow() {
-
-}
-=======
-std::string findFilepath(const std::string& filename) {
-    const char* serow_path_env = std::getenv("SEROW_PATH");
-    if (serow_path_env == nullptr) {
-        throw std::runtime_error("Environmental variable SEROW_PATH is not set.");
-    }
-
-    std::filesystem::path serow_path(serow_path_env);
-    for (const auto& entry : std::filesystem::recursive_directory_iterator(serow_path)) {
-        if (std::filesystem::is_regular_file(entry) && entry.path().filename() == filename) {
-            return entry.path().string();
-        }
-    }
-
-    throw std::runtime_error("File '" + filename + "' not found.");
-}
-
-Serow::Serow() {}
->>>>>>> 20c021ae
-
-bool Serow::initialize(const std::string& config_file) {
-    // Load configuration JSON
-    auto config = json::parse(std::ifstream(findFilepath(config_file)));
-
-    // Helper function to check and extract configuration values
-    auto checkConfigParam = [&config](const std::string& param_name, auto& param_value) -> bool {
-        using ValueType = std::decay_t<decltype(param_value)>;
-
-        if constexpr (std::is_same_v<ValueType, bool>) {
-            if (!config[param_name].is_boolean()) {
-                std::cerr << RED_COLOR << "Configuration: " << param_name << " must be boolean\n"
-                          << WHITE_COLOR;
-                return false;
-            }
-        } else if constexpr (std::is_same_v<ValueType, double>) {
-            if (!config[param_name].is_number_float()) {
-                std::cerr << RED_COLOR << "Configuration: " << param_name << " must be float\n"
-                          << WHITE_COLOR;
-                return false;
-            }
-        } else if constexpr (std::is_same_v<ValueType, size_t> ||
-                             std::is_same_v<ValueType, unsigned int>) {
-            if (!config[param_name].is_number_unsigned()) {
-                std::cerr << RED_COLOR << "Configuration: " << param_name << " must be integer\n"
-                          << WHITE_COLOR;
-                return false;
-            }
-        } else if constexpr (std::is_same_v<ValueType, std::string>) {
-            if (!config[param_name].is_string()) {
-                std::cerr << RED_COLOR << "Configuration: " << param_name << " must be string\n"
-                          << WHITE_COLOR;
-                return false;
-            }
-        }
-
-        param_value = config[param_name];
-        return true;
-    };
-
-    auto checkConfigArray = [&config](const std::string& param_name, size_t expected_size) -> bool {
-        if (!config[param_name].is_array() || config[param_name].size() != expected_size) {
-            std::cerr << RED_COLOR << "Configuration: " << param_name << " must be an array of "
-                      << expected_size << " elements\n"
-                      << WHITE_COLOR;
-            return false;
-        }
-
-        for (size_t i = 0; i < expected_size; i++) {
-            if (!config[param_name][i].is_number_float()) {
-                std::cerr << RED_COLOR << "Configuration: " << param_name << "[" << i
-                          << "] must be float\n"
-                          << WHITE_COLOR;
-                return false;
-            }
-        }
-
-        return true;
-    };
-
-    // Initialize robot name
-    if (!checkConfigParam("robot_name", params_.robot_name)) {
-        return false;
-    }
-
-    // Initialize base frame
-    if (!checkConfigParam("base_frame", params_.base_frame)) {
-        return false;
-    }
-
-    // Initialize contact frames
-    std::set<std::string> contacts_frame;
-    if (!config["foot_frames"].is_object()) {
-        std::cerr << RED_COLOR << "Configuration: foot_frames must be an object\n" << WHITE_COLOR;
-        return false;
-    }
-
-    for (size_t i = 0; i < config["foot_frames"].size(); i++) {
-        std::string idx = std::to_string(i);
-        if (!config["foot_frames"][idx].is_string()) {
-            std::cerr << RED_COLOR << "Configuration: foot_frames[" << idx << "] must be a string\n"
-                      << WHITE_COLOR;
-            return false;
-        }
-        contacts_frame.insert(config["foot_frames"][idx]);
-    }
-    params_.contacts_frame = std::move(contacts_frame);
-
-    if (!checkConfigParam("point_feet", params_.point_feet))
-        return false;
-
-    if (!checkConfigParam("imu_rate", params_.imu_rate))
-        return false;
-
-    if (!checkConfigParam("attitude_estimator_proportional_gain", params_.Kp))
-        return false;
-
-    if (!checkConfigParam("attitude_estimator_integral_gain", params_.Ki))
-        return false;
-
-    // IMU bias calibration
-    if (!checkConfigParam("calibrate_initial_imu_bias", params_.calibrate_initial_imu_bias))
-        return false;
-
-    if (!params_.calibrate_initial_imu_bias) {
-        if (!checkConfigArray("bias_acc", 3) || !checkConfigArray("bias_gyro", 3))
-            return false;
-
-        params_.bias_acc << config["bias_acc"][0], config["bias_acc"][1], config["bias_acc"][2];
-        params_.bias_gyro << config["bias_gyro"][0], config["bias_gyro"][1], config["bias_gyro"][2];
-    } else {
-        if (!checkConfigParam("max_imu_calibration_cycles", params_.max_imu_calibration_cycles))
-            return false;
-    }
-
-    // Load other scalar parameters
-    if (!checkConfigParam("gyro_cutoff_frequency", params_.gyro_cutoff_frequency))
-        return false;
-    if (!checkConfigParam("force_torque_rate", params_.force_torque_rate))
-        return false;
-    if (!checkConfigParam("joint_rate", params_.joint_rate))
-        return false;
-    if (!checkConfigParam("estimate_joint_velocity", params_.estimate_joint_velocity))
-        return false;
-    if (!checkConfigParam("joint_cutoff_frequency", params_.joint_cutoff_frequency))
-        return false;
-    if (!checkConfigParam("joint_position_variance", params_.joint_position_variance))
-        return false;
-    if (!checkConfigParam("angular_momentum_cutoff_frequency",
-                          params_.angular_momentum_cutoff_frequency))
-        return false;
-    if (!checkConfigParam("g", params_.g))
-        return false;
-    if (!checkConfigParam("tau_0", params_.tau_0))
-        return false;
-    if (!checkConfigParam("tau_1", params_.tau_1))
-        return false;
-    if (!checkConfigParam("estimate_contact_status", params_.estimate_contact_status))
-        return false;
-    if (!checkConfigParam("high_threshold", params_.high_threshold))
-        return false;
-    if (!checkConfigParam("low_threshold", params_.low_threshold))
-        return false;
-    if (!checkConfigParam("median_window", params_.median_window))
-        return false;
-    if (!checkConfigParam("outlier_detection", params_.outlier_detection))
-        return false;
-    if (!checkConfigParam("convergence_cycles", params_.convergence_cycles))
-        return false;
-    if (!checkConfigParam("use_contacts_in_base_estimation", params_.is_contact_ekf))
-        return false;
-    if (!checkConfigParam("enable_terrain_estimation", params_.enable_terrain_estimation))
-        return false;
-    if (!checkConfigParam("terrain_estimator", params_.terrain_estimator_type))
-        return false;
-    if (!checkConfigParam("minimum_terrain_height_variance",
-                          params_.minimum_terrain_height_variance))
-        return false;
-
-    // Read log directory parameter
-    if (!checkConfigParam("log_dir", params_.log_dir))
-        return false;
-
-    // Create log directory if it doesn't exist
-    try {
-        if (!std::filesystem::exists(params_.log_dir)) {
-            std::filesystem::create_directories(params_.log_dir);
-        }
-    } catch (const std::exception& e) {
-        std::cerr << RED_COLOR << "Failed to create log directory: " << e.what() << "\n"
-                  << WHITE_COLOR;
-        return false;
-    }
-
-    // Check TFs
-    if (!checkConfigArray("R_base_to_gyro", 9))
-        return false;
-    if (!checkConfigArray("R_base_to_acc", 9))
-        return false;
-
-    bool has_ground_truth = !config["T_base_to_ground_truth"].is_null();
-    if (has_ground_truth && !checkConfigArray("T_base_to_ground_truth", 16))
-        return false;
-
-    if (!config["R_foot_to_force"].is_object()) {
-        std::cerr << RED_COLOR << "Configuration: R_foot_to_force must be an object\n"
-                  << WHITE_COLOR;
-        return false;
-    }
-
-    bool has_torque = !config["R_foot_to_torque"].is_null();
-    if (has_torque && !config["R_foot_to_torque"].is_object()) {
-        std::cerr << RED_COLOR << "Configuration: R_foot_to_torque must be an object\n"
-                  << WHITE_COLOR;
-        return false;
-    }
-
-    // Initialize kinematic estimator
-    std::string model_path;
-    if (!checkConfigParam("model_path", model_path))
-        return false;
-    kinematic_estimator_ = std::make_unique<RobotKinematics>(findFilepath(model_path),
-                                                             params_.joint_position_variance);
-
-    // Load matrices
-    for (size_t i = 0; i < 3; i++) {
-        for (size_t j = 0; j < 3; j++) {
-            params_.R_base_to_gyro(i, j) = config["R_base_to_gyro"][3 * i + j];
-            params_.R_base_to_acc(i, j) = config["R_base_to_acc"][3 * i + j];
-
-            size_t k = 0;
-            for (const auto& frame : params_.contacts_frame) {
-                std::string k_str = std::to_string(k);
-
-                if (!config["R_foot_to_force"][k_str][3 * i + j].is_number_float()) {
-                    std::cerr << RED_COLOR
-                              << "Configuration: R_foot_to_force must be an array of floats\n"
-                              << WHITE_COLOR;
-                    return false;
-                }
-                params_.R_foot_to_force[frame](i, j) = config["R_foot_to_force"][k_str][3 * i + j];
-
-                if (has_torque) {
-                    if (!config["R_foot_to_torque"][k_str][3 * i + j].is_number_float()) {
-                        std::cerr << RED_COLOR
-                                  << "Configuration: R_foot_to_torque must be an array of floats\n"
-                                  << WHITE_COLOR;
-                        return false;
-                    }
-                    params_.R_foot_to_torque[frame](i, j) =
-                        config["R_foot_to_torque"][k_str][3 * i + j];
-                }
-                k++;
-            }
-        }
-    }
-
-    if (has_ground_truth) {
-        for (size_t i = 0; i < 4; i++) {
-            for (size_t j = 0; j < 4; j++) {
-                params_.T_base_to_ground_truth(i, j) = config["T_base_to_ground_truth"][4 * i + j];
-            }
-        }
-    }
-
-    // Check and load covariance arrays
-    const std::vector<std::string> cov_arrays = {"imu_angular_velocity_covariance",
-                                                 "imu_angular_velocity_bias_covariance",
-                                                 "imu_linear_acceleration_covariance",
-                                                 "imu_linear_acceleration_bias_covariance",
-                                                 "base_linear_velocity_covariance",
-                                                 "base_orientation_covariance",
-                                                 "contact_position_covariance",
-                                                 "com_position_process_covariance",
-                                                 "com_linear_velocity_process_covariance",
-                                                 "external_forces_process_covariance",
-                                                 "com_position_covariance",
-                                                 "com_linear_acceleration_covariance",
-                                                 "initial_base_position_covariance",
-                                                 "initial_base_orientation_covariance",
-                                                 "initial_base_linear_velocity_covariance",
-                                                 "initial_contact_position_covariance",
-                                                 "initial_imu_linear_acceleration_bias_covariance",
-                                                 "initial_imu_angular_velocity_bias_covariance",
-                                                 "initial_com_position_covariance",
-                                                 "initial_com_linear_velocity_covariance",
-                                                 "initial_external_forces_covariance",
-                                                 "contact_position_slip_covariance"};
-
-    for (const auto& cov_name : cov_arrays) {
-        if (!checkConfigArray(cov_name, 3))
-            return false;
-    }
-
-    // Optional covariance arrays
-    const std::vector<std::string> optional_cov_arrays = {"contact_orientation_covariance",
-                                                          "contact_orientation_slip_covariance",
-                                                          "initial_contact_orientation_covariance"};
-
-    for (const auto& cov_name : optional_cov_arrays) {
-        if (!config[cov_name].is_null() && !checkConfigArray(cov_name, 3))
-            return false;
-    }
-
-    // Load covariance values
-    auto loadCovarianceVector = [&config](const std::string& param_name,
-                                          Eigen::Vector3d& cov_vector) {
-        for (size_t i = 0; i < 3; i++) {
-            cov_vector[i] = config[param_name][i];
-        }
-    };
-
-    // Load all covariance vectors
-    loadCovarianceVector("imu_angular_velocity_covariance", params_.angular_velocity_cov);
-    loadCovarianceVector("imu_angular_velocity_bias_covariance", params_.angular_velocity_bias_cov);
-    loadCovarianceVector("imu_linear_acceleration_covariance", params_.linear_acceleration_cov);
-    loadCovarianceVector("imu_linear_acceleration_bias_covariance",
-                         params_.linear_acceleration_bias_cov);
-    loadCovarianceVector("base_linear_velocity_covariance", params_.base_linear_velocity_cov);
-    loadCovarianceVector("base_orientation_covariance", params_.base_orientation_cov);
-    loadCovarianceVector("contact_position_covariance", params_.contact_position_cov);
-    loadCovarianceVector("contact_position_slip_covariance", params_.contact_position_slip_cov);
-    loadCovarianceVector("com_position_process_covariance", params_.com_position_process_cov);
-    loadCovarianceVector("com_linear_velocity_process_covariance",
-                         params_.com_linear_velocity_process_cov);
-    loadCovarianceVector("external_forces_process_covariance", params_.external_forces_process_cov);
-    loadCovarianceVector("com_position_covariance", params_.com_position_cov);
-    loadCovarianceVector("com_linear_acceleration_covariance", params_.com_linear_acceleration_cov);
-    loadCovarianceVector("initial_base_position_covariance", params_.initial_base_position_cov);
-    loadCovarianceVector("initial_base_orientation_covariance",
-                         params_.initial_base_orientation_cov);
-    loadCovarianceVector("initial_base_linear_velocity_covariance",
-                         params_.initial_base_linear_velocity_cov);
-    loadCovarianceVector("initial_contact_position_covariance",
-                         params_.initial_contact_position_cov);
-    loadCovarianceVector("initial_imu_linear_acceleration_bias_covariance",
-                         params_.initial_imu_linear_acceleration_bias_cov);
-    loadCovarianceVector("initial_imu_angular_velocity_bias_covariance",
-                         params_.initial_imu_angular_velocity_bias_cov);
-    loadCovarianceVector("initial_com_position_covariance", params_.initial_com_position_cov);
-    loadCovarianceVector("initial_com_linear_velocity_covariance",
-                         params_.initial_com_linear_velocity_cov);
-    loadCovarianceVector("initial_external_forces_covariance", params_.initial_external_forces_cov);
-
-    // Load optional orientation covariances if not null
-    if (!config["contact_orientation_covariance"].is_null()) {
-        loadCovarianceVector("contact_orientation_covariance", params_.contact_orientation_cov);
-    }
-
-    if (!config["contact_orientation_slip_covariance"].is_null()) {
-        loadCovarianceVector("contact_orientation_slip_covariance",
-                             params_.contact_orientation_slip_cov);
-    }
-
-    if (!config["initial_contact_orientation_covariance"].is_null()) {
-        loadCovarianceVector("initial_contact_orientation_covariance",
-                             params_.initial_contact_orientation_cov);
-    }
-
-    // External odometry extrinsics
-    if (!config["T_base_to_odom"].is_null()) {
-        if (!config["T_base_to_odom"].is_array() || config["T_base_to_odom"].size() != 16) {
-            std::cerr << RED_COLOR
-                      << "Configuration: T_base_to_odom must be an array of 16 elements\n"
-                      << WHITE_COLOR;
-            return false;
-        }
-
-        for (size_t i = 0; i < 4; i++) {
-            for (size_t j = 0; j < 4; j++) {
-                if (!config["T_base_to_odom"][4 * i + j].is_number_float()) {
-                    std::cerr << RED_COLOR << "Configuration: T_base_to_odom[" << 4 * i + j
-                              << "] must be float\n"
-                              << WHITE_COLOR;
-                    return false;
-                }
-                params_.T_base_to_odom(i, j) = config["T_base_to_odom"][4 * i + j];
-            }
-        }
-    }
-
-    reset();
-
-    std::cout << "Configuration initialized" << std::endl;
-    return true;
-}
-
-void Serow::initializeLogging() {
-    if (!proprioception_logger_job_) {
-        proprioception_logger_job_ = std::make_unique<ThreadPool>();
-    }
-    if (!exteroception_logger_job_) {
-        exteroception_logger_job_ = std::make_unique<ThreadPool>();
-    }
-    if (!measurement_logger_job_) {
-        measurement_logger_job_ = std::make_unique<ThreadPool>();
-    }
-    if (!proprioception_logger_) {
-        proprioception_logger_ =
-            std::make_unique<ProprioceptionLogger>(params_.log_dir + "/serow_proprioception.mcap");
-    }
-    if (!exteroception_logger_) {
-        exteroception_logger_ =
-            std::make_unique<ExteroceptionLogger>(params_.log_dir + "/serow_exteroception.mcap");
-    }
-    if (!measurement_logger_) {
-        measurement_logger_ =
-            std::make_unique<MeasurementLogger>(params_.log_dir + "/serow_measurements.mcap");
-    }
-}
-
-void Serow::logMeasurements(ImuMeasurement imu,
-                            const std::map<std::string, JointMeasurement>& joints,
-                            std::map<std::string, ForceTorqueMeasurement> ft,
-                            std::optional<BasePoseGroundTruth> base_pose_ground_truth) {
-    if (params_.log_measurements && !measurement_logger_job_->isRunning()) {
-        measurement_logger_job_->addJob([this, imu = imu, joints = joints, ft = ft,
-                                         base_pose_ground_truth =
-                                             std::move(base_pose_ground_truth)]() {
-            try {
-                if (!measurement_logger_->isInitialized()) {
-                    measurement_logger_->setStartTime(imu.timestamp);
-                }
-                // Log all measurement data to MCAP file
-                measurement_logger_->log(imu);
-                measurement_logger_->log(joints);
-                if (!ft.empty()) {
-                    measurement_logger_->log(ft);
-                }
-                if (base_pose_ground_truth.has_value()) {
-                    // Make a copy of the ground truth value
-                    auto gt = base_pose_ground_truth.value();
-                    // Transform the base pose to the ground truth frame
-                    gt.position = params_.T_base_to_ground_truth * gt.position;
-                    gt.orientation = Eigen::Quaterniond(params_.T_base_to_ground_truth.linear() *
-                                                        gt.orientation.toRotationMatrix());
-                    measurement_logger_->log(gt);
-                }
-            } catch (const std::exception& e) {
-                std::cerr << "Error in measurement logging thread: " << e.what() << std::endl;
-            }
-        });
-    }
-}
-
-void Serow::runJointsEstimator(State& state,
-                               const std::map<std::string, JointMeasurement>& joints) {
-    // Estimate joint velocities
-    std::map<std::string, double> joints_position;
-    std::map<std::string, double> joints_velocity;
-
-    double joint_timestamp{};
-    for (const auto& [key, value] : joints) {
-        joints_position[key] = value.position;
-        joint_timestamp = value.timestamp;
-
-        if (!params_.estimate_joint_velocity) {
-            if (!value.velocity.has_value()) {
-                throw std::runtime_error(
-                    "No joint velocities found, either provide them or enable the "
-                    "estimate_joint_velocities parameter");
-            }
-            joints_velocity[key] = value.velocity.value();
-        } else {
-            if (joint_estimators_.count(key) == 0) {
-                joint_estimators_.emplace(key,
-                                          DerivativeEstimator(key, params_.joint_rate,
-                                                              params_.joint_cutoff_frequency, 1));
-                if (state.isInitialized()) {
-                    joint_estimators_.at(key).setState(
-                        Eigen::Matrix<double, 1, 1>(state.joint_state_.joints_position.at(key)),
-                        Eigen::Matrix<double, 1, 1>(state.joint_state_.joints_velocity.at(key)));
-                } else {
-                    joint_estimators_.at(key).setState(Eigen::Matrix<double, 1, 1>(value.position),
-                                                       Eigen::Matrix<double, 1, 1>(0.0));
-                }
-            }
-            joints_velocity[key] =
-                joint_estimators_.at(key).filter(Eigen::Matrix<double, 1, 1>(value.position))(0);
-        }
-    }
-    state.joint_state_.timestamp = joint_timestamp;
-    state.joint_state_.joints_position = std::move(joints_position);
-    state.joint_state_.joints_velocity = std::move(joints_velocity);
-}
-
-bool Serow::runImuEstimator(State& state, ImuMeasurement& imu) {
-    // Transform IMU measurements to base frame
-    imu.angular_velocity = params_.R_base_to_gyro * imu.angular_velocity;
-    imu.linear_acceleration = params_.R_base_to_acc * imu.linear_acceleration;
-
-    // Estimate the base frame attitude
-    if (!attitude_estimator_) {
-        attitude_estimator_ = std::make_unique<Mahony>(params_.imu_rate, params_.Kp, params_.Ki);
-        if (state.isInitialized()) {
-            attitude_estimator_->setState(state.base_state_.base_orientation);
-        } else {
-            attitude_estimator_->setState(Eigen::Quaterniond::Identity());
-        }
-    }
-
-    attitude_estimator_->filter(imu.angular_velocity, imu.linear_acceleration);
-    const Eigen::Matrix3d& R_world_to_base = attitude_estimator_->getR();
-    imu.orientation = attitude_estimator_->getQ();
-
-    // IMU bias calibration
-    if (!state.isInitialized()) {
-        if (params_.calibrate_initial_imu_bias) {
-            if (imu_calibration_cycles_ < params_.max_imu_calibration_cycles) {
-                params_.bias_gyro += imu.angular_velocity;
-                params_.bias_acc.noalias() += imu.linear_acceleration +
-                    R_world_to_base.transpose() * Eigen::Vector3d(0.0, 0.0, -params_.g);
-                imu_calibration_cycles_++;
-                return false;
-            } else {
-                // Only divide if we've actually accumulated samples
-                if (imu_calibration_cycles_ > 0) {
-                    params_.bias_acc /= imu_calibration_cycles_;
-                    params_.bias_gyro /= imu_calibration_cycles_;
-                    params_.calibrate_initial_imu_bias = false;
-
-                    // Update _ with calibrated biases
-                    state.base_state_.imu_angular_velocity_bias = params_.bias_gyro;
-                    state.base_state_.imu_linear_acceleration_bias = params_.bias_acc;
-
-                    std::cout << "Calibration finished at " << imu_calibration_cycles_ << std::endl;
-                    std::cout << "Gyrometer biases " << params_.bias_gyro.transpose() << std::endl;
-                    std::cout << "Accelerometer biases " << params_.bias_acc.transpose()
-                              << std::endl;
-                }
-            }
-        }
-    }
-
-    // Create the base estimation measurements
-    imu.angular_velocity_cov = params_.angular_velocity_cov.asDiagonal();
-    imu.angular_velocity_bias_cov = params_.angular_velocity_bias_cov.asDiagonal();
-    imu.linear_acceleration_cov = params_.linear_acceleration_cov.asDiagonal();
-    imu.linear_acceleration_bias_cov = params_.linear_acceleration_bias_cov.asDiagonal();
-    return true;
-}
-
-KinematicMeasurement Serow::runForwardKinematics(State& state) {
-    kinematic_estimator_->updateJointConfig(state.joint_state_.joints_position,
-                                            state.joint_state_.joints_velocity);
-
-    // Preallocate maps for leg end-effector kinematics
-    std::map<std::string, Eigen::Vector3d> base_to_foot_positions;
-    std::map<std::string, Eigen::Quaterniond> base_to_foot_orientations;
-    std::map<std::string, Eigen::Vector3d> base_to_foot_linear_velocities;
-    std::map<std::string, Eigen::Vector3d> base_to_foot_angular_velocities;
-
-    // Get the leg end-effector kinematics - reuse keys for efficiency
-    for (const auto& contact_frame : state.getContactsFrame()) {
-        base_to_foot_orientations[contact_frame] =
-            kinematic_estimator_->linkOrientation(contact_frame);
-        base_to_foot_positions[contact_frame] = kinematic_estimator_->linkPosition(contact_frame);
-        base_to_foot_angular_velocities[contact_frame] =
-            kinematic_estimator_->angularVelocity(contact_frame);
-        base_to_foot_linear_velocities[contact_frame] =
-            kinematic_estimator_->linearVelocity(contact_frame);
-    }
-
-    // Prepare kinematic measurement
-    KinematicMeasurement kin;
-    kin.timestamp = state.joint_state_.timestamp;
-    kin.base_orientation = attitude_estimator_->getQ();
-    kin.base_orientation_cov = params_.base_orientation_cov.asDiagonal();
-    kin.base_to_foot_positions = std::move(base_to_foot_positions);
-    kin.base_to_foot_orientations = std::move(base_to_foot_orientations);
-    kin.base_to_foot_linear_velocities = std::move(base_to_foot_linear_velocities);
-    kin.base_to_foot_angular_velocities = std::move(base_to_foot_angular_velocities);
-    if (!state.isInitialized()) {
-        // Initialize the state
-        state.base_state_.base_position = Eigen::Vector3d::Zero();
-        state.base_state_.base_orientation = Eigen::Quaterniond::Identity();
-        state.centroidal_state_.com_position = kinematic_estimator_->comPosition();
-        for (const auto& frame : state.getContactsFrame()) {
-            state.base_state_.contacts_position[frame] = kin.base_to_foot_positions.at(frame);
-            state.base_state_.feet_position[frame] = state.base_state_.contacts_position.at(frame);
-            state.base_state_.feet_orientation[frame] = kin.base_to_foot_orientations.at(frame);
-        }
-        if (!state.isPointFeet()) {
-            state.base_state_.contacts_orientation = state.base_state_.feet_orientation;
-        }
-        state.setInitialized(true);
-    }
-    return kin;
-}
-
-void Serow::computeLegOdometry(const State& state, KinematicMeasurement& kin) {
-    // Augment the kinematic measurement with the contact state if a new contact state is not
-    // available use the last contact state from the previous cycle since contact state is not
-    // changing rapidly
-    kin.contacts_status = state.contact_state_.contacts_status;
-    kin.contacts_probability = state.contact_state_.contacts_probability;
-
-    // Initialize leg odometry if needed
-    if (!leg_odometry_) {
-        // Create leg odometry
-        leg_odometry_ = std::make_unique<LegOdometry>(
-            state.base_state_.base_position, state.base_state_.feet_position,
-            state.base_state_.feet_orientation, state.getMass(), params_.tau_0, params_.tau_1,
-            params_.joint_rate, params_.g, params_.eps);
-    }
-
-    // Perform leg odometry estimation
-    leg_odometry_->estimate(
-        attitude_estimator_->getQ(),
-        attitude_estimator_->getGyro() - (attitude_estimator_->getR() * params_.bias_gyro),
-        kin.base_to_foot_orientations, kin.base_to_foot_positions,
-        kin.base_to_foot_linear_velocities, kin.base_to_foot_angular_velocities,
-        state.contact_state_.contacts_force, state.contact_state_.contacts_probability,
-        state.contact_state_.contacts_torque);
-
-    kin.base_linear_velocity = leg_odometry_->getBaseLinearVelocity();
-    kin.base_linear_velocity_cov = params_.base_linear_velocity_cov.asDiagonal();
-    kin.contacts_position = leg_odometry_->getContactPositions();
-    kin.position_cov = params_.contact_position_cov.asDiagonal();
-    kin.position_slip_cov = params_.contact_position_slip_cov.asDiagonal();
-
-    // Handle orientation for non-point feet
-    if (!state.isPointFeet()) {
-        kin.contacts_orientation = leg_odometry_->getContactOrientations();
-        kin.orientation_cov = params_.contact_orientation_cov.asDiagonal();
-        kin.orientation_slip_cov = params_.contact_orientation_slip_cov.asDiagonal();
-    }
-
-    // Compute orientation noise for contacts
-    std::map<std::string, Eigen::Matrix3d> kin_contacts_orientation_noise;
-    for (const auto& frame : state.getContactsFrame()) {
-        const Eigen::Vector3d& lin_vel_noise = kinematic_estimator_->linearVelocityNoise(frame);
-        kin.contacts_position_noise[frame].noalias() = lin_vel_noise * lin_vel_noise.transpose();
-
-        if (!state.isPointFeet()) {
-            const Eigen::Vector3d& ang_vel = kinematic_estimator_->angularVelocityNoise(frame);
-            kin_contacts_orientation_noise[frame].noalias() = ang_vel * ang_vel.transpose();
-        }
-    }
-
-    if (!state.isPointFeet()) {
-        kin.contacts_orientation_noise = std::move(kin_contacts_orientation_noise);
-    }
-}
-
-void Serow::runAngularMomentumEstimator(State& state) {
-    // Get the angular momentum around the CoM in base frame coordinates as compute with rigid-body
-    // kinematics
-    const Eigen::Vector3d& com_angular_momentum = kinematic_estimator_->comAngularMomentum();
-    const Eigen::Matrix3d& R_world_to_base = state.base_state_.base_orientation.toRotationMatrix();
-
-    // Initialize angular momentum derivative estimator if needed
-    if (!angular_momentum_derivative_estimator) {
-        angular_momentum_derivative_estimator = std::make_unique<DerivativeEstimator>(
-            "CoM Angular Momentum Derivative", params_.joint_rate,
-            params_.angular_momentum_cutoff_frequency, 3);
-        if (state.isInitialized()) {
-            const Eigen::Matrix3d R_base_to_world = R_world_to_base.transpose();
-            angular_momentum_derivative_estimator->setState(
-                R_base_to_world * state.centroidal_state_.angular_momentum,
-                R_base_to_world * state.centroidal_state_.angular_momentum_derivative);
-        } else {
-            angular_momentum_derivative_estimator->setState(com_angular_momentum,
-                                                            Eigen::Vector3d::Zero());
-        }
-    }
-
-    // Estimate the angular momentum derivative around the CoM in base frame
-    const Eigen::Vector3d& com_angular_momentum_derivative =
-        angular_momentum_derivative_estimator->filter(com_angular_momentum);
-
-    // Update the state
-    state.centroidal_state_.angular_momentum = R_world_to_base * com_angular_momentum;
-    state.centroidal_state_.angular_momentum_derivative =
-        R_world_to_base * com_angular_momentum_derivative;
-}
-
-void Serow::runContactEstimator(
-    State& state, std::map<std::string, ForceTorqueMeasurement>& ft, KinematicMeasurement& kin,
-    std::optional<std::map<std::string, ContactMeasurement>> contacts_probability) {
-    // Estimate the leg end-effector contact state
-    if (!ft.empty()) {
-        std::map<std::string, Eigen::Vector3d> contacts_force;
-        std::map<std::string, Eigen::Vector3d> contacts_torque;
-        double den = state.num_leg_ee_ * params_.eps;
-
-        for (const auto& frame : state.getContactsFrame()) {
-            // Create contact estimators if needed
-            if (params_.estimate_contact_status) {
-                if (contact_estimators_.count(frame) == 0) {
-                    contact_estimators_.emplace(
-                        frame,
-                        ContactDetector(frame, params_.high_threshold, params_.low_threshold,
-                                        state.getMass(), params_.g, params_.median_window));
-                    contact_estimators_.at(frame).setState(
-                        state.contact_state_.contacts_status.at(frame),
-                        state.contact_state_.contacts_force.at(frame).z());
-                }
-            }
-
-            state.contact_state_.timestamp = ft.at(frame).timestamp;
-
-            // Transform F/T to base frame
-            const Eigen::Matrix3d R_foot_to_base =
-                kin.base_to_foot_orientations.at(frame).toRotationMatrix();
-            const Eigen::Vector3d& frame_force = ft.at(frame).force;
-            const Eigen::Matrix3d& R_foot_to_force = params_.R_foot_to_force.at(frame);
-            const Eigen::Matrix3d& R_world_to_base = kin.base_orientation.toRotationMatrix();
-            contacts_force[frame].noalias() =
-                R_world_to_base * R_foot_to_base * R_foot_to_force * frame_force;
-
-            // Process torque if not point feet
-            if (!state.isPointFeet() && ft.at(frame).torque.has_value()) {
-                contacts_torque[frame].noalias() = R_world_to_base * R_foot_to_base *
-                    params_.R_foot_to_torque.at(frame) * ft.at(frame).torque.value();
-            }
-
-            // Estimate the contact status
-            if (params_.estimate_contact_status) {
-                contact_estimators_.at(frame).SchmittTrigger(contacts_force.at(frame).z());
-                state.contact_state_.contacts_status[frame] =
-                    contact_estimators_.at(frame).getContactStatus();
-                den += contact_estimators_.at(frame).getContactForce();
-            }
-        }
-
-        // Process contact probability
-        if (params_.estimate_contact_status && !contacts_probability.has_value()) {
-            den /= state.num_leg_ee_;
-            for (const auto& frame : state.getContactsFrame()) {
-                // Use std::clamp for bounds checking
-                state.contact_state_.contacts_probability[frame] = std::clamp(
-                    (contact_estimators_.at(frame).getContactForce() + params_.eps) / den, 0.0,
-                    1.0);
-            }
-        } else if (contacts_probability) {
-            state.contact_state_.contacts_probability = std::move(contacts_probability.value());
-
-            // Compute binary contact status
-            for (const auto& frame : state.getContactsFrame()) {
-                state.contact_state_.contacts_status[frame] =
-                    state.contact_state_.contacts_probability.at(frame) > 0.5;
-            }
-        }
-
-        // Estimate the COP in the local foot frame
-        for (const auto& frame : state.getContactsFrame()) {
-            ft.at(frame).cop = Eigen::Vector3d::Zero();
-
-            // Calculate COP
-            if (!state.isPointFeet() && contacts_torque.count(frame) &&
-                state.contact_state_.contacts_probability.at(frame) > 0.0) {
-                const double z_force = contacts_force.at(frame).z();
-                if (std::abs(z_force) > 1e-6) {  // Avoid division by near-zero
-                    ft.at(frame).cop =
-                        Eigen::Vector3d(-contacts_torque.at(frame).y() / z_force,
-                                        contacts_torque.at(frame).x() / z_force, 0.0);
-                }
-            }
-        }
-
-        // Move contacts data to state
-        state.contact_state_.contacts_force = std::move(contacts_force);
-        if (!contacts_torque.empty()) {
-            state.contact_state_.contacts_torque = std::move(contacts_torque);
-        }
-    }
-}
-
-void Serow::runBaseEstimator(State& state, const ImuMeasurement& imu,
-                             const KinematicMeasurement& kin,
-                             std::optional<OdometryMeasurement> odom) {
-    // Initialize terrain estimator if needed
-    if (params_.enable_terrain_estimation && !terrain_estimator_ && params_.is_contact_ekf) {
-        float terrain_height = 0.0;
-        int i = 0;
-
-        for (const auto& [cf, cp] : state.contact_state_.contacts_status) {
-            if (cp) {
-                i++;
-                terrain_height += state.base_state_.contacts_position.at(cf).z();
-            }
-        }
-
-        if (i > 0) {
-            terrain_height /= i;
-        }
-
-        // Initialize terrain elevation mapper
-        if (params_.terrain_estimator_type == "naive") {
-            terrain_estimator_ = std::make_shared<NaiveLocalTerrainMapper>();
-        } else if (params_.terrain_estimator_type == "fast") {
-            terrain_estimator_ = std::make_shared<LocalTerrainMapper>();
-        } else {
-            throw std::runtime_error("Invalid terrain estimator type: " +
-                                     params_.terrain_estimator_type);
-        }
-        terrain_estimator_->initializeLocalMap(terrain_height, 1e4,
-                                               params_.minimum_terrain_height_variance);
-        terrain_estimator_->recenter({static_cast<float>(state.base_state_.base_position.x()),
-                                      static_cast<float>(state.base_state_.base_position.y())});
-    }
-
-    // Call the base estimator predict step
-    state.base_state_.timestamp = imu.timestamp;
-    if (params_.is_contact_ekf) {
-        base_estimator_con_.predict(state.base_state_, imu, kin);
-    } else {
-        base_estimator_.predict(state.base_state_, imu);
-    }
-
-    // Transform odometry measurements if available
-    if (odom.has_value()) {
-        odom->base_position = params_.T_base_to_odom * odom->base_position;
-
-        // Cache matrix multiplication
-        const Eigen::Matrix3d& R_base_to_odom = params_.T_base_to_odom.linear();
-        odom->base_orientation =
-            Eigen::Quaterniond(R_base_to_odom * odom->base_orientation.toRotationMatrix());
-
-        // Calculate covariance
-        odom->base_position_cov =
-            R_base_to_odom * odom->base_position_cov * R_base_to_odom.transpose();
-        odom->base_orientation_cov =
-            R_base_to_odom * odom->base_orientation_cov * R_base_to_odom.transpose();
-    }
-
-    // Update base state with relative to base contacts
-    state.base_state_.timestamp = kin.timestamp;
-    const Eigen::Isometry3d base_pose = state.getBasePose();
-    if (params_.is_contact_ekf) {
-        base_estimator_con_.update(state.base_state_, kin, odom, terrain_estimator_);
-    } else {
-        base_estimator_.update(state.base_state_, kin, odom);
-
-        // Compute the contact pose in the world frame
-        std::map<std::string, Eigen::Quaterniond> con_orient;
-
-        for (const auto& frame : state.getContactsFrame()) {
-            state.base_state_.contacts_position[frame].noalias() =
-                base_pose * kin.contacts_position.at(frame);
-
-            if (!state.isPointFeet()) {
-                con_orient[frame] = Eigen::Quaterniond(
-                    base_pose.linear() * kin.contacts_orientation->at(frame).toRotationMatrix());
-            }
-        }
-
-        if (!state.isPointFeet()) {
-            state.base_state_.contacts_orientation = std::move(con_orient);
-        }
-    }
-
-    // Estimate base angular velocity and linear acceleration
-    const Eigen::Vector3d base_angular_velocity =
-        imu.angular_velocity - state.getImuAngularVelocityBias();
-    const Eigen::Vector3d base_linear_acceleration =
-        base_pose.linear() * (imu.linear_acceleration - state.getImuLinearAccelerationBias()) -
-        Eigen::Vector3d(0.0, 0.0, params_.g);
-    if (!gyro_derivative_estimator) {
-        gyro_derivative_estimator = std::make_unique<DerivativeEstimator>(
-            "Gyro Derivative", params_.imu_rate, params_.gyro_cutoff_frequency, 3);
-        if (state.isInitialized()) {
-            const Eigen::Matrix3d R_base_to_world = base_pose.linear().transpose();
-            gyro_derivative_estimator->setState(
-                R_base_to_world * state.base_state_.base_angular_velocity,
-                R_base_to_world * state.base_state_.base_angular_acceleration);
-        } else {
-            gyro_derivative_estimator->setState(base_angular_velocity, Eigen::Vector3d::Zero());
-        }
-    }
-    const Eigen::Vector3d base_angular_acceleration =
-        gyro_derivative_estimator->filter(base_angular_velocity);
-    state.base_state_.base_angular_velocity = base_pose.linear() * base_angular_velocity;
-    state.base_state_.base_angular_acceleration = base_pose.linear() * base_angular_acceleration;
-    state.base_state_.base_linear_acceleration = base_linear_acceleration;
-
-    // Update feet pose/velocity in world frame
-    for (const auto& frame : state.getContactsFrame()) {
-        // Cache calculations
-        const Eigen::Vector3d& base_foot_pos = kin.base_to_foot_positions.at(frame);
-        const Eigen::Vector3d transformed_pos = base_pose.linear() * base_foot_pos;
-
-        state.base_state_.feet_position[frame].noalias() = base_pose * base_foot_pos;
-        state.base_state_.feet_orientation[frame] = Eigen::Quaterniond(
-            base_pose.linear() * kin.base_to_foot_orientations.at(frame).toRotationMatrix());
-
-        state.base_state_.feet_linear_velocity[frame].noalias() =
-            state.base_state_.base_linear_velocity +
-            state.base_state_.base_angular_velocity.cross(transformed_pos) +
-            base_pose.linear() * kin.base_to_foot_linear_velocities.at(frame);
-
-        state.base_state_.feet_angular_velocity[frame].noalias() =
-            state.base_state_.base_angular_velocity +
-            base_pose.linear() * kin.base_to_foot_angular_velocities.at(frame);
-    }
-}
-
-void Serow::runCoMEstimator(State& state, KinematicMeasurement& kin,
-                            std::map<std::string, ForceTorqueMeasurement> ft) {
-    // Prepare CoM estimation measurements
-    const Eigen::Vector3d& base_to_com_position = kinematic_estimator_->comPosition();
-    // Estimate the CoM angular momentum derivative
-    runAngularMomentumEstimator(state);
-    const Eigen::Isometry3d& base_pose = state.getBasePose();
-    kin.com_position.noalias() = base_pose * base_to_com_position;
-    kin.com_position_cov = params_.com_position_cov.asDiagonal();
-    kin.com_angular_momentum_derivative.noalias() =
-        state.centroidal_state_.angular_momentum_derivative;
-    kin.com_position_process_cov = params_.com_position_process_cov.asDiagonal();
-    kin.com_linear_velocity_process_cov = params_.com_linear_velocity_process_cov.asDiagonal();
-    kin.external_forces_process_cov = params_.external_forces_process_cov.asDiagonal();
-    kin.com_linear_acceleration_cov = params_.com_linear_acceleration_cov.asDiagonal();
-
-    // Approximate the CoM linear acceleration in the world frame
-    const Eigen::Vector3d& base_angular_acceleration = state.base_state_.base_angular_acceleration;
-    const Eigen::Vector3d& base_linear_acceleration = state.base_state_.base_linear_acceleration;
-    const Eigen::Vector3d& base_angular_velocity = state.base_state_.base_angular_velocity;
-    kin.com_linear_acceleration.noalias() = base_linear_acceleration +
-        base_angular_velocity.cross(base_angular_velocity.cross(base_to_com_position)) +
-        base_angular_acceleration.cross(base_to_com_position);
-
-    state.centroidal_state_.com_linear_acceleration.noalias() = kin.com_linear_acceleration;
-
-    // Process force-torque measurements if available
-    if (!ft.empty()) {
-        // Compute GRF in world frame
-        GroundReactionForceMeasurement grf;
-        double den = 0.0;
-        for (const auto& frame : state.getContactsFrame()) {
-            grf.timestamp = ft.at(frame).timestamp;
-            const Eigen::Isometry3d& foot_pose = state.getFootPose(frame);
-            const double probability = state.contact_state_.contacts_probability.at(frame);
-
-            if (probability > 0.0) {
-                grf.force.noalias() += foot_pose.linear() * ft.at(frame).force;
-                grf.cop.noalias() += probability * (foot_pose * ft.at(frame).cop);
-                den += probability;
-            }
-        }
-
-        if (den > 0.0) {
-            grf.cop /= den;
-        }
-        state.centroidal_state_.cop_position = grf.cop;
-        state.centroidal_state_.timestamp = grf.timestamp;
-        // Update CoM state if in contact
-        if (den > 0.0) {
-            com_estimator_.predict(state.centroidal_state_, kin, grf);
-        }
-
-        // Update CoM state with IMU measurements
-        com_estimator_.updateWithImu(state.centroidal_state_, kin, grf);
-    }
-
-    // Update CoM state with kinematic measurements
-    state.centroidal_state_.timestamp = kin.timestamp;
-    com_estimator_.updateWithKinematics(state.centroidal_state_, kin);
-}
-
-void Serow::logProprioception(const State& state, const ImuMeasurement& imu) {
-    if (!proprioception_logger_job_->isRunning()) {
-        proprioception_logger_job_->addJob(
-            [this, joints_state = state.joint_state_, base_state = state.base_state_,
-             centroidal_state = state.centroidal_state_, contact_state = state.contact_state_,
-             imu = imu, frame_tfs = frame_tfs_]() {
-                try {
-                    if (!proprioception_logger_->isInitialized()) {
-                        proprioception_logger_->setStartTime(
-                            std::min(base_state.timestamp, imu.timestamp));
-                    }
-                    // Log all state data to MCAP file
-                    proprioception_logger_->log(imu);
-                    proprioception_logger_->log(joints_state);
-                    proprioception_logger_->log(contact_state);
-                    proprioception_logger_->log(centroidal_state);
-                    proprioception_logger_->log(base_state);
-                    proprioception_logger_->log(frame_tfs, base_state.timestamp);
-                } catch (const std::exception& e) {
-                    std::cerr << "Error in proprioception logging thread: " << e.what()
-                              << std::endl;
-                }
-            });
-    }
-}
-
-void Serow::logExteroception(const State& state) {
-    if (terrain_estimator_ && !exteroception_logger_job_->isRunning() && exteroception_logger_ &&
-        ((state.base_state_.timestamp - exteroception_logger_->getLastTimestamp()) > 0.5)) {
-        exteroception_logger_job_->addJob([this, ts = state.base_state_.timestamp]() {
-            try {
-                if (!exteroception_logger_->isInitialized()) {
-                    exteroception_logger_->setStartTime(ts);
-                }
-                LocalMapState local_map;
-                local_map.timestamp = ts;
-                const size_t downsample_factor = 2;
-                const size_t sample_size_per_dim = map_dim / downsample_factor;
-                local_map.data.reserve(sample_size_per_dim * sample_size_per_dim);
-                const auto terrain_map = terrain_estimator_->getElevationMap();
-
-                for (int i = 0; i < map_dim; i += downsample_factor) {
-                    for (int j = 0; j < map_dim; j += downsample_factor) {
-                        const int id = i * map_dim + j;
-                        const auto& cell = terrain_map[id];
-                        const std::array<float, 2> loc = terrain_estimator_->hashIdToLocation(id);
-                        local_map.data.push_back({loc[0], loc[1], cell.height});
-                    }
-                }
-                exteroception_logger_->log(local_map);
-            } catch (const std::exception& e) {
-                std::cerr << "Error in exteroception logging thread: " << e.what() << std::endl;
-            }
-        });
-    }
-}
-
-void Serow::filter(ImuMeasurement imu, std::map<std::string, JointMeasurement> joints,
-                   std::optional<std::map<std::string, ForceTorqueMeasurement>> force_torque,
-                   std::optional<OdometryMeasurement> odom,
-                   std::optional<std::map<std::string, ContactMeasurement>> contacts_probability,
-                   std::optional<BasePoseGroundTruth> base_pose_ground_truth) {
-    // Early return if not initialized and no FT measurement
-    if (!is_initialized_) {
-        if (!force_torque.has_value())
-            return;
-        is_initialized_ = true;
-        initializeLogging();
-    }
-
-    // Check if foot frames exist on the F/T measurement
-    std::map<std::string, ForceTorqueMeasurement> ft;
-    if (force_torque.has_value()) {
-        for (const auto& frame : state_.contacts_frame_) {
-            if (force_torque.value().count(frame) == 0) {
-                throw std::runtime_error("Foot frame <" + frame +
-                                         "> does not exist in the force measurements");
-            }
-        }
-        // Force-torque measurements are valid and ready to be consumed
-        ft = std::move(force_torque.value());
-    }
-
-    // log the incoming measurements
-    logMeasurements(imu, joints, ft, base_pose_ground_truth);
-
-    // Update the joint state estimate
-    runJointsEstimator(state_, joints);
-
-    // Check if the IMU measurements are valid with the Median Absolute Deviation (MAD)
-    if (isImuMeasurementOutlier(imu)) {
-        return;
-    }
-
-    // Estimate the base frame attitude and initial IMU biases
-    bool calibrated = runImuEstimator(state_, imu);
-    if (!calibrated) {
-        return;
-    }
-
-    // Update the kinematic structure
-    KinematicMeasurement kin = runForwardKinematics(state_);
-
-    // Estimate the contact state
-    if (!ft.empty()) {
-        runContactEstimator(state_, ft, kin, contacts_probability);
-    }
-
-    // Compute the leg odometry and update the kinematic measurement accordingly
-    computeLegOdometry(state_, kin);
-
-    // Run the base estimator
-    runBaseEstimator(state_, imu, kin, odom);
-
-    // Run the CoM estimator
-    runCoMEstimator(state_, kin, ft);
-
-    // Update all frame transformations
-    updateFrameTree(state_);
-
-    // Check if state has converged
-    if (!state_.is_valid_ && cycle_++ > params_.convergence_cycles) {
-        state_.is_valid_ = true;
-    }
-
-    // Log the estimated state
-    logProprioception(state_, imu);
-    logExteroception(state_);
-}
-
-std::optional<std::tuple<ImuMeasurement, KinematicMeasurement, std::map<std::string, ForceTorqueMeasurement>>> 
-    Serow::processMeasurements(ImuMeasurement imu, std::map<std::string, JointMeasurement> joints,
-                               std::optional<std::map<std::string, ForceTorqueMeasurement>> force_torque,
-                               std::optional<std::map<std::string, ContactMeasurement>> contacts_probability) {
-    // Early return if not initialized and no FT measurement
-    if (!is_initialized_) {
-        if (!force_torque.has_value())
-            // Return an empty tuple
-            return std::nullopt;
-        is_initialized_ = true;
-    }
-
-    // Check if foot frames exist on the F/T measurement
-    std::map<std::string, ForceTorqueMeasurement> ft;
-    if (force_torque.has_value()) {
-        for (const auto& frame : state_.contacts_frame_) {
-            if (force_torque.value().count(frame) == 0) {
-                throw std::runtime_error("Foot frame <" + frame +
-                                         "> does not exist in the force measurements");
-            }
-        }
-        // Force-torque measurements are valid and ready to be consumed
-        ft = std::move(force_torque.value());
-    }
-
-    // Update the joint state estimate 
-    runJointsEstimator(state_, joints);
-
-    // Estimate the base frame attitude and initial IMU biases
-    bool calibrated = runImuEstimator(state_, imu);
-    if (!calibrated) {
-        return std::nullopt;
-    }
-
-    // Update the kinematic structure
-    KinematicMeasurement kin = runForwardKinematics(state_);
-
-    // Estimate the contact state
-    if (!ft.empty()) {
-        runContactEstimator(state_, ft, kin, contacts_probability);
-    }
-
-    // Compute the leg odometry and update the kinematic measurement accordingly
-    computeLegOdometry(state_, kin);
-
-    // Return the measurements
-    return std::make_optional(std::make_tuple(imu, kin, ft));
-}
-
-void Serow::baseEstimatorPredictStep(const ImuMeasurement& imu, const KinematicMeasurement& kin) {
-     // Initialize terrain estimator if needed
-    if (params_.enable_terrain_estimation && !terrain_estimator_ && params_.is_contact_ekf) {
-        float terrain_height = 0.0;
-        int i = 0;
-
-        for (const auto& [cf, cp] : state_.contact_state_.contacts_status) {
-            if (cp) {
-                i++;
-                terrain_height += state_.base_state_.contacts_position.at(cf).z();
-            }
-        }
-
-        if (i > 0) {
-            terrain_height /= i;
-        }
-
-        // Initialize terrain elevation mapper
-        if (params_.terrain_estimator_type == "naive") {
-            terrain_estimator_ = std::make_shared<NaiveLocalTerrainMapper>();
-        } else if (params_.terrain_estimator_type == "fast") {
-            terrain_estimator_ = std::make_shared<LocalTerrainMapper>();
-        } else {
-            throw std::runtime_error("Invalid terrain estimator type: " +
-                                     params_.terrain_estimator_type);
-        }
-        terrain_estimator_->initializeLocalMap(terrain_height, 1e4,
-                                               params_.minimum_terrain_height_variance);
-        terrain_estimator_->recenter({static_cast<float>(state_.base_state_.base_position.x()), 
-                                      static_cast<float>(state_.base_state_.base_position.y())});
-    }
-
-    // Call the base estimator predict step
-    state_.base_state_.timestamp = imu.timestamp;
-    if (params_.is_contact_ekf) {
-        base_estimator_con_.predict(state_.base_state_, imu, kin);
-    } else {
-        base_estimator_.predict(state_.base_state_, imu);
-    }
-}
-
-void Serow::baseEstimatorUpdateWithContactPosition(const std::string& cf, const KinematicMeasurement& kin) {
-    state_.base_state_.timestamp = kin.timestamp;
-    if (params_.is_contact_ekf) {
-        const bool cs = kin.contacts_status.at(cf);
-        const double cp_prob = kin.contacts_probability.at(cf);
-        const Eigen::Vector3d cp = kin.contacts_position.at(cf);
-        const Eigen::Matrix3d cp_noise = kin.contacts_position_noise.at(cf);
-        const Eigen::Matrix3d position_cov = state_.base_state_.contacts_position_cov.at(cf);
-        base_estimator_con_.updateWithContactPosition(state_.base_state_, cf, cs, cp_prob, cp, cp_noise, position_cov, terrain_estimator_);
-    } 
-}
-
-void Serow::baseEstimatorFinishUpdate(const ImuMeasurement& imu, const KinematicMeasurement& kin) {
-    const Eigen::Isometry3d base_pose = state_.getBasePose();
-    // Estimate base angular velocity and linear acceleration
-    const Eigen::Vector3d base_angular_velocity = imu.angular_velocity - state_.getImuAngularVelocityBias();
-    const Eigen::Vector3d base_linear_acceleration = base_pose.linear() * (imu.linear_acceleration - state_.getImuLinearAccelerationBias()) -
-        Eigen::Vector3d(0.0, 0.0, params_.g);
-    if (!gyro_derivative_estimator) {
-        gyro_derivative_estimator = std::make_unique<DerivativeEstimator>(
-            "Gyro Derivative", params_.imu_rate, params_.gyro_cutoff_frequency, 3);
-        if (state_.isInitialized()) {
-            const Eigen::Matrix3d R_base_to_world = base_pose.linear().transpose();
-            gyro_derivative_estimator->setState(R_base_to_world * state_.base_state_.base_angular_velocity, 
-                                                R_base_to_world * state_.base_state_.base_angular_acceleration);
-        } else {
-            gyro_derivative_estimator->setState(base_angular_velocity, Eigen::Vector3d::Zero());
-        }
-    }
-    const Eigen::Vector3d base_angular_acceleration = gyro_derivative_estimator->filter(base_angular_velocity);
-    state_.base_state_.base_angular_velocity = base_pose.linear() * base_angular_velocity;
-    state_.base_state_.base_angular_acceleration = base_pose.linear() * base_angular_acceleration;
-    state_.base_state_.base_linear_acceleration = base_linear_acceleration;
-
-    // Update feet pose/velocity in world frame
-    for (const auto& frame : state_.getContactsFrame()) {
-        // Cache calculations
-        const Eigen::Vector3d& base_foot_pos = kin.base_to_foot_positions.at(frame);
-        const Eigen::Vector3d transformed_pos = base_pose.linear() * base_foot_pos;
-
-        state_.base_state_.feet_position[frame].noalias() = base_pose * base_foot_pos;
-        state_.base_state_.feet_orientation[frame] = Eigen::Quaterniond(
-            base_pose.linear() * kin.base_to_foot_orientations.at(frame).toRotationMatrix());
-
-        state_.base_state_.feet_linear_velocity[frame].noalias() =
-            state_.base_state_.base_linear_velocity +
-            state_.base_state_.base_angular_velocity.cross(transformed_pos) +
-            base_pose.linear() * kin.base_to_foot_linear_velocities.at(frame);
-
-        state_.base_state_.feet_angular_velocity[frame].noalias() =
-            state_.base_state_.base_angular_velocity +
-            base_pose.linear() * kin.base_to_foot_angular_velocities.at(frame);
-    }
-
-    // Update all frame transformations
-    updateFrameTree(state_);
-
-    // Check if state has converged
-    if (!state_.is_valid_ && cycle_++ > params_.convergence_cycles) {
-        state_.is_valid_ = true;
-    }
-}
-
-void Serow::updateFrameTree(const State& state) {
-    std::map<std::string, Eigen::Isometry3d> frame_tfs;
-    const Eigen::Isometry3d& base_pose = state.getBasePose();
-    frame_tfs[params_.base_frame] = base_pose;
-    for (const auto& frame : kinematic_estimator_->frameNames()) {
-        if (frame != params_.base_frame) {
-            try {
-                frame_tfs[frame] = base_pose * kinematic_estimator_->linkTF(frame);
-            } catch (const std::exception& e) {
-                std::cerr << "Error in frame " << frame << " TF computation: " << e.what()
-                          << std::endl;
-            }
-        }
-    }
-    frame_tfs_ = std::move(frame_tfs);
-}
-
-std::optional<State> Serow::getState(bool allow_invalid) {
-    if (state_.is_valid_ || allow_invalid) {
-        return state_;
-    } else {
-        return std::nullopt;
-    }
-}
-
-std::optional<BaseState> Serow::getBaseState(bool allow_invalid) {
-    if (state_.is_valid_ || allow_invalid) {
-        return state_.base_state_;
-    } else {
-        return std::nullopt;
-    }
-}
-
-std::optional<ContactState> Serow::getContactState(bool allow_invalid) {
-    if (state_.is_valid_ || allow_invalid) {
-        return state_.contact_state_;
-    } else {
-        return std::nullopt;
-    }
-}
-
-bool Serow::setAction(const std::string& cf, const Eigen::VectorXd& action) {
-    if (params_.is_contact_ekf) {
-        base_estimator_con_.setAction(cf, action);
-    } else {
-        return false;
-    }
-    return true;
-}
-
-const std::shared_ptr<TerrainElevation>& Serow::getTerrainEstimator() const {
-    return terrain_estimator_;
-}
-
-Serow::~Serow() {
-    stopLogging();
-}
-
-bool Serow::isInitialized() const {
-    return is_initialized_;
-}
-
-void Serow::setState(const State& state) {
-    reset();
-    if (params_.is_contact_ekf) {
-        base_estimator_con_.setState(state.base_state_);
-    } else {
-        base_estimator_.setState(state.base_state_);
-    }
-    com_estimator_.setState(state.centroidal_state_);
-    state_ = state;
-    state_.setInitialized(true);
-}
-
-void Serow::stopLogging() {
-    if (proprioception_logger_job_) {
-        // Wait for all jobs to finish
-        while (proprioception_logger_job_->isRunning()) {
-            std::this_thread::sleep_for(std::chrono::milliseconds(100));
-        }
-    }
-
-    if (exteroception_logger_job_) {
-        // Wait for all jobs to finish
-        while (exteroception_logger_job_->isRunning()) {
-            std::this_thread::sleep_for(std::chrono::milliseconds(100));
-        }
-    }
-
-    if (measurement_logger_job_) {
-        // Wait for all jobs to finish
-        while (measurement_logger_job_->isRunning()) {
-            std::this_thread::sleep_for(std::chrono::milliseconds(100));
-        }
-    }
-
-    proprioception_logger_.reset();
-    exteroception_logger_.reset();
-    measurement_logger_.reset();
-    proprioception_logger_job_.reset();
-    exteroception_logger_job_.reset();
-    measurement_logger_job_.reset();
-}
-
-void Serow::reset() {
-    joint_estimators_.clear();
-    angular_momentum_derivative_estimator.reset();
-    gyro_derivative_estimator.reset();
-    contact_estimators_.clear();
-    attitude_estimator_.reset();
-    leg_odometry_.reset();
-    terrain_estimator_.reset();
-    frame_tfs_.clear();
-    imu_outlier_detector_.clear();
-
-    is_initialized_ = false;
-    cycle_ = 0;
-    imu_calibration_cycles_ = 0;
-
-    // Initialize state
-    State state(params_.contacts_frame, params_.point_feet);
-    state_ = std::move(state);
-
-    // Load bias values from configuration
-    state_.base_state_.imu_angular_velocity_bias = params_.bias_gyro;
-    state_.base_state_.imu_linear_acceleration_bias = params_.bias_acc;
-
-    // Initialize state uncertainty
-    state_.mass_ = kinematic_estimator_->getTotalMass();
-    state_.base_state_.base_position_cov = params_.initial_base_position_cov.asDiagonal();
-    state_.base_state_.base_orientation_cov = params_.initial_base_orientation_cov.asDiagonal();
-    state_.base_state_.base_linear_velocity_cov =
-        params_.initial_base_linear_velocity_cov.asDiagonal();
-    state_.base_state_.imu_angular_velocity_bias_cov =
-        params_.initial_imu_angular_velocity_bias_cov.asDiagonal();
-    state_.base_state_.imu_linear_acceleration_bias_cov =
-        params_.initial_imu_linear_acceleration_bias_cov.asDiagonal();
-
-    // Initialize contact covariances
-    std::map<std::string, Eigen::Matrix3d> contacts_orientation_cov;
-    for (const auto& cf : state_.getContactsFrame()) {
-        state_.base_state_.contacts_position_cov[cf] =
-            params_.initial_contact_position_cov.asDiagonal();
-        if (!state_.isPointFeet()) {
-            contacts_orientation_cov[cf] = params_.initial_contact_orientation_cov.asDiagonal();
-        }
-    }
-    if (!contacts_orientation_cov.empty()) {
-        state_.base_state_.contacts_orientation_cov = std::move(contacts_orientation_cov);
-    }
-
-    // Initialize centroidal state
-    state_.centroidal_state_.com_position_cov = params_.initial_com_position_cov.asDiagonal();
-    state_.centroidal_state_.com_linear_velocity_cov =
-        params_.initial_com_linear_velocity_cov.asDiagonal();
-    state_.centroidal_state_.external_forces_cov = params_.initial_external_forces_cov.asDiagonal();
-
-    // Initialize the base and CoM estimators
-    if (params_.is_contact_ekf) {
-<<<<<<< HEAD
-        bool use_onnx = false;
-        #ifdef USE_ONNX
-        use_onnx = true;
-        #endif
-        base_estimator_con_.init(state_.base_state_, state_.getContactsFrame(), state_.isPointFeet(), params_.g, 
-                                 params_.imu_rate, params_.outlier_detection, use_onnx, params_.robot_name);
-=======
-        base_estimator_con_.init(state_.base_state_, state_.getContactsFrame(),
-                                 state_.isPointFeet(), params_.g, params_.imu_rate,
-                                 params_.outlier_detection);
->>>>>>> 20c021ae
-    } else {
-        base_estimator_.init(state_.base_state_, params_.g, params_.imu_rate,
-                             params_.outlier_detection);
-    }
-    com_estimator_.init(state_.centroidal_state_, state_.getMass(), params_.g,
-                        params_.force_torque_rate);
-
-    // Compute a valid history size for the IMU outlier detection
-    size_t imu_history_size = params_.imu_rate < 120 ? 40 : params_.imu_rate / 3;
-    if (imu_history_size > 200) {
-        imu_history_size = 200;
-    }
-
-    // Initialize IMU outlier detection storage
-    for (size_t i = 0; i < 6; i++) {
-        imu_outlier_detector_.push_back(MovingMedianFilter(imu_history_size));
-    }
-
-    // Terminate logging threads
-    stopLogging();
-}
-
-<<<<<<< HEAD
-bool Serow::getContactPositionInnovation(const std::string& contact_frame, Eigen::Vector3d& base_position, Eigen::Quaterniond& base_orientation,
-                                         Eigen::Vector3d& innovation, Eigen::Matrix3d& covariance ) const {
-    if (params_.is_contact_ekf) {
-        return base_estimator_con_.getContactPositionInnovation(contact_frame, base_position, base_orientation, innovation, covariance);
-    } else {
-        return false;
-    }
-}
-
-bool Serow::getContactOrientationInnovation(const std::string& contact_frame, Eigen::Vector3d& base_position, Eigen::Quaterniond& base_orientation,
-                                             Eigen::Vector3d& innovation, Eigen::Matrix3d& covariance ) const {
-    if (params_.is_contact_ekf) {
-        return base_estimator_con_.getContactOrientationInnovation(contact_frame, base_position, base_orientation, innovation, covariance);
-    } else {
-        return false;
-    }
-=======
-bool Serow::isImuMeasurementOutlier(const ImuMeasurement& imu) {
-    const double MAD_THRESHOLD_MULTIPLIER = 6.0;  // 6-sigma rule
-
-    // Add current measurements to filters
-    for (size_t i = 0; i < 3; i++) {
-        imu_outlier_detector_[i].filter(imu.angular_velocity[i]);
-        imu_outlier_detector_[i + 3].filter(imu.linear_acceleration[i]);
-    }
-
-    // Need sufficient history for MAD calculation
-    if (imu_outlier_detector_[0].size() < imu_outlier_detector_[0].maxSize() / 2) {
-        return false;
-    }
-
-    // Calculate current medians
-    const Eigen::Vector3d av_median(imu_outlier_detector_[0].getMedian(),
-                                    imu_outlier_detector_[1].getMedian(),
-                                    imu_outlier_detector_[2].getMedian());
-    const Eigen::Vector3d la_median(imu_outlier_detector_[3].getMedian(),
-                                    imu_outlier_detector_[4].getMedian(),
-                                    imu_outlier_detector_[5].getMedian());
-
-    // Helper function to calculate rolling MAD for a single axis
-    auto calculateRollingMAD = [](const std::deque<double>& window, double median) -> double {
-        std::vector<double> deviations;
-        deviations.reserve(window.size());
-
-        for (double value : window) {
-            deviations.push_back(std::abs(value - median));
-        }
-
-        // Sort for median calculation
-        std::sort(deviations.begin(), deviations.end());
-        return deviations[deviations.size() / 2];
-    };
-
-    // Calculate MAD for each axis
-    Eigen::Vector3d av_mad = Eigen::Vector3d::Zero();
-    Eigen::Vector3d la_mad = Eigen::Vector3d::Zero();
-
-    for (size_t i = 0; i < 3; i++) {
-        av_mad[i] = calculateRollingMAD(imu_outlier_detector_[i].getWindow(), av_median[i]);
-        la_mad[i] = calculateRollingMAD(imu_outlier_detector_[i + 3].getWindow(), la_median[i]);
-    }
-
-    // Convert MAD to standard deviation approximation (MAD ≈ 0.6745 * σ)
-    const double MAD_TO_STD_FACTOR = 1.4826;  // 1 / 0.6745
-    const Eigen::Vector3d av_std_dev(av_mad * MAD_TO_STD_FACTOR);
-    const Eigen::Vector3d la_std_dev(la_mad * MAD_TO_STD_FACTOR);
-
-    // Calculate z-scores for current measurement
-    const Eigen::Vector3d av_z_scores =
-        (imu.angular_velocity - av_median).cwiseQuotient(av_std_dev);
-    const Eigen::Vector3d la_z_scores =
-        (imu.linear_acceleration - la_median).cwiseQuotient(la_std_dev);
-
-    // Check if any component exceeds the threshold
-    const bool angular_velocity_outlier =
-        (av_z_scores.array().abs() > MAD_THRESHOLD_MULTIPLIER).any();
-    const bool linear_acceleration_outlier =
-        (la_z_scores.array().abs() > MAD_THRESHOLD_MULTIPLIER).any();
-
-    return angular_velocity_outlier || linear_acceleration_outlier;
->>>>>>> 20c021ae
-}
-
-}  // namespace serow
+/**
+ * Copyright (C) 2024 Stylianos Piperakis, Ownage Dynamics L.P.
+ * Serow is free software: you can redistribute it and/or modify it under the terms of the GNU
+ * General Public License as published by the Free Software Foundation, version 3.
+ *
+ * Serow is distributed in the hope that it will be useful, but WITHOUT ANY WARRANTY; without
+ * even the implied warranty of MERCHANTABILITY or FITNESS FOR A PARTICULAR PURPOSE. See the GNU
+ * General Public License for more details.
+ *
+ * You should have received a copy of the GNU General Public License along with Serow. If not,
+ * see <https://www.gnu.org/licenses/>.
+ **/
+#include "Serow.hpp"
+
+#include <iostream>
+#include <nlohmann/json.hpp>
+
+using json = nlohmann::json;
+
+namespace {
+/// @brief Print color settings
+static constexpr const char* RED_COLOR = "\033[31m";
+static constexpr const char* WHITE_COLOR = "\033[0m";
+}  // namespace
+
+namespace serow {
+
+Serow::Serow() {}
+
+bool Serow::initialize(const std::string& config_file) {
+    // Load configuration JSON
+    auto config = json::parse(std::ifstream(findFilepath(config_file)));
+
+    // Helper function to check and extract configuration values
+    auto checkConfigParam = [&config](const std::string& param_name, auto& param_value) -> bool {
+        using ValueType = std::decay_t<decltype(param_value)>;
+
+        if constexpr (std::is_same_v<ValueType, bool>) {
+            if (!config[param_name].is_boolean()) {
+                std::cerr << RED_COLOR << "Configuration: " << param_name << " must be boolean\n"
+                          << WHITE_COLOR;
+                return false;
+            }
+        } else if constexpr (std::is_same_v<ValueType, double>) {
+            if (!config[param_name].is_number_float()) {
+                std::cerr << RED_COLOR << "Configuration: " << param_name << " must be float\n"
+                          << WHITE_COLOR;
+                return false;
+            }
+        } else if constexpr (std::is_same_v<ValueType, size_t> ||
+                             std::is_same_v<ValueType, unsigned int>) {
+            if (!config[param_name].is_number_unsigned()) {
+                std::cerr << RED_COLOR << "Configuration: " << param_name << " must be integer\n"
+                          << WHITE_COLOR;
+                return false;
+            }
+        } else if constexpr (std::is_same_v<ValueType, std::string>) {
+            if (!config[param_name].is_string()) {
+                std::cerr << RED_COLOR << "Configuration: " << param_name << " must be string\n"
+                          << WHITE_COLOR;
+                return false;
+            }
+        }
+
+        param_value = config[param_name];
+        return true;
+    };
+
+    auto checkConfigArray = [&config](const std::string& param_name, size_t expected_size) -> bool {
+        if (!config[param_name].is_array() || config[param_name].size() != expected_size) {
+            std::cerr << RED_COLOR << "Configuration: " << param_name << " must be an array of "
+                      << expected_size << " elements\n"
+                      << WHITE_COLOR;
+            return false;
+        }
+
+        for (size_t i = 0; i < expected_size; i++) {
+            if (!config[param_name][i].is_number_float()) {
+                std::cerr << RED_COLOR << "Configuration: " << param_name << "[" << i
+                          << "] must be float\n"
+                          << WHITE_COLOR;
+                return false;
+            }
+        }
+
+        return true;
+    };
+
+    // Initialize robot name
+    if (!checkConfigParam("robot_name", params_.robot_name)) {
+        return false;
+    }
+
+    // Initialize base frame
+    if (!checkConfigParam("base_frame", params_.base_frame)) {
+        return false;
+    }
+
+    // Initialize contact frames
+    std::set<std::string> contacts_frame;
+    if (!config["foot_frames"].is_object()) {
+        std::cerr << RED_COLOR << "Configuration: foot_frames must be an object\n" << WHITE_COLOR;
+        return false;
+    }
+
+    for (size_t i = 0; i < config["foot_frames"].size(); i++) {
+        std::string idx = std::to_string(i);
+        if (!config["foot_frames"][idx].is_string()) {
+            std::cerr << RED_COLOR << "Configuration: foot_frames[" << idx << "] must be a string\n"
+                      << WHITE_COLOR;
+            return false;
+        }
+        contacts_frame.insert(config["foot_frames"][idx]);
+    }
+    params_.contacts_frame = std::move(contacts_frame);
+
+    if (!checkConfigParam("point_feet", params_.point_feet))
+        return false;
+
+    if (!checkConfigParam("imu_rate", params_.imu_rate))
+        return false;
+
+    if (!checkConfigParam("attitude_estimator_proportional_gain", params_.Kp))
+        return false;
+
+    if (!checkConfigParam("attitude_estimator_integral_gain", params_.Ki))
+        return false;
+
+    // IMU bias calibration
+    if (!checkConfigParam("calibrate_initial_imu_bias", params_.calibrate_initial_imu_bias))
+        return false;
+
+    if (!params_.calibrate_initial_imu_bias) {
+        if (!checkConfigArray("bias_acc", 3) || !checkConfigArray("bias_gyro", 3))
+            return false;
+
+        params_.bias_acc << config["bias_acc"][0], config["bias_acc"][1], config["bias_acc"][2];
+        params_.bias_gyro << config["bias_gyro"][0], config["bias_gyro"][1], config["bias_gyro"][2];
+    } else {
+        if (!checkConfigParam("max_imu_calibration_cycles", params_.max_imu_calibration_cycles))
+            return false;
+    }
+
+    // Load other scalar parameters
+    if (!checkConfigParam("gyro_cutoff_frequency", params_.gyro_cutoff_frequency))
+        return false;
+    if (!checkConfigParam("force_torque_rate", params_.force_torque_rate))
+        return false;
+    if (!checkConfigParam("joint_rate", params_.joint_rate))
+        return false;
+    if (!checkConfigParam("estimate_joint_velocity", params_.estimate_joint_velocity))
+        return false;
+    if (!checkConfigParam("joint_cutoff_frequency", params_.joint_cutoff_frequency))
+        return false;
+    if (!checkConfigParam("joint_position_variance", params_.joint_position_variance))
+        return false;
+    if (!checkConfigParam("angular_momentum_cutoff_frequency",
+                          params_.angular_momentum_cutoff_frequency))
+        return false;
+    if (!checkConfigParam("g", params_.g))
+        return false;
+    if (!checkConfigParam("tau_0", params_.tau_0))
+        return false;
+    if (!checkConfigParam("tau_1", params_.tau_1))
+        return false;
+    if (!checkConfigParam("estimate_contact_status", params_.estimate_contact_status))
+        return false;
+    if (!checkConfigParam("high_threshold", params_.high_threshold))
+        return false;
+    if (!checkConfigParam("low_threshold", params_.low_threshold))
+        return false;
+    if (!checkConfigParam("median_window", params_.median_window))
+        return false;
+    if (!checkConfigParam("outlier_detection", params_.outlier_detection))
+        return false;
+    if (!checkConfigParam("convergence_cycles", params_.convergence_cycles))
+        return false;
+    if (!checkConfigParam("use_contacts_in_base_estimation", params_.is_contact_ekf))
+        return false;
+    if (!checkConfigParam("enable_terrain_estimation", params_.enable_terrain_estimation))
+        return false;
+    if (!checkConfigParam("terrain_estimator", params_.terrain_estimator_type))
+        return false;
+    if (!checkConfigParam("minimum_terrain_height_variance",
+                          params_.minimum_terrain_height_variance))
+        return false;
+
+    // Read log directory parameter
+    if (!checkConfigParam("log_dir", params_.log_dir))
+        return false;
+
+    // Create log directory if it doesn't exist
+    try {
+        if (!std::filesystem::exists(params_.log_dir)) {
+            std::filesystem::create_directories(params_.log_dir);
+        }
+    } catch (const std::exception& e) {
+        std::cerr << RED_COLOR << "Failed to create log directory: " << e.what() << "\n"
+                  << WHITE_COLOR;
+        return false;
+    }
+
+    // Check TFs
+    if (!checkConfigArray("R_base_to_gyro", 9))
+        return false;
+    if (!checkConfigArray("R_base_to_acc", 9))
+        return false;
+
+    bool has_ground_truth = !config["T_base_to_ground_truth"].is_null();
+    if (has_ground_truth && !checkConfigArray("T_base_to_ground_truth", 16))
+        return false;
+
+    if (!config["R_foot_to_force"].is_object()) {
+        std::cerr << RED_COLOR << "Configuration: R_foot_to_force must be an object\n"
+                  << WHITE_COLOR;
+        return false;
+    }
+
+    bool has_torque = !config["R_foot_to_torque"].is_null();
+    if (has_torque && !config["R_foot_to_torque"].is_object()) {
+        std::cerr << RED_COLOR << "Configuration: R_foot_to_torque must be an object\n"
+                  << WHITE_COLOR;
+        return false;
+    }
+
+    // Initialize kinematic estimator
+    std::string model_path;
+    if (!checkConfigParam("model_path", model_path))
+        return false;
+    kinematic_estimator_ = std::make_unique<RobotKinematics>(findFilepath(model_path),
+                                                             params_.joint_position_variance);
+
+    // Load matrices
+    for (size_t i = 0; i < 3; i++) {
+        for (size_t j = 0; j < 3; j++) {
+            params_.R_base_to_gyro(i, j) = config["R_base_to_gyro"][3 * i + j];
+            params_.R_base_to_acc(i, j) = config["R_base_to_acc"][3 * i + j];
+
+            size_t k = 0;
+            for (const auto& frame : params_.contacts_frame) {
+                std::string k_str = std::to_string(k);
+
+                if (!config["R_foot_to_force"][k_str][3 * i + j].is_number_float()) {
+                    std::cerr << RED_COLOR
+                              << "Configuration: R_foot_to_force must be an array of floats\n"
+                              << WHITE_COLOR;
+                    return false;
+                }
+                params_.R_foot_to_force[frame](i, j) = config["R_foot_to_force"][k_str][3 * i + j];
+
+                if (has_torque) {
+                    if (!config["R_foot_to_torque"][k_str][3 * i + j].is_number_float()) {
+                        std::cerr << RED_COLOR
+                                  << "Configuration: R_foot_to_torque must be an array of floats\n"
+                                  << WHITE_COLOR;
+                        return false;
+                    }
+                    params_.R_foot_to_torque[frame](i, j) =
+                        config["R_foot_to_torque"][k_str][3 * i + j];
+                }
+                k++;
+            }
+        }
+    }
+
+    if (has_ground_truth) {
+        for (size_t i = 0; i < 4; i++) {
+            for (size_t j = 0; j < 4; j++) {
+                params_.T_base_to_ground_truth(i, j) = config["T_base_to_ground_truth"][4 * i + j];
+            }
+        }
+    }
+
+    // Check and load covariance arrays
+    const std::vector<std::string> cov_arrays = {"imu_angular_velocity_covariance",
+                                                 "imu_angular_velocity_bias_covariance",
+                                                 "imu_linear_acceleration_covariance",
+                                                 "imu_linear_acceleration_bias_covariance",
+                                                 "base_linear_velocity_covariance",
+                                                 "base_orientation_covariance",
+                                                 "contact_position_covariance",
+                                                 "com_position_process_covariance",
+                                                 "com_linear_velocity_process_covariance",
+                                                 "external_forces_process_covariance",
+                                                 "com_position_covariance",
+                                                 "com_linear_acceleration_covariance",
+                                                 "initial_base_position_covariance",
+                                                 "initial_base_orientation_covariance",
+                                                 "initial_base_linear_velocity_covariance",
+                                                 "initial_contact_position_covariance",
+                                                 "initial_imu_linear_acceleration_bias_covariance",
+                                                 "initial_imu_angular_velocity_bias_covariance",
+                                                 "initial_com_position_covariance",
+                                                 "initial_com_linear_velocity_covariance",
+                                                 "initial_external_forces_covariance",
+                                                 "contact_position_slip_covariance"};
+
+    for (const auto& cov_name : cov_arrays) {
+        if (!checkConfigArray(cov_name, 3))
+            return false;
+    }
+
+    // Optional covariance arrays
+    const std::vector<std::string> optional_cov_arrays = {"contact_orientation_covariance",
+                                                          "contact_orientation_slip_covariance",
+                                                          "initial_contact_orientation_covariance"};
+
+    for (const auto& cov_name : optional_cov_arrays) {
+        if (!config[cov_name].is_null() && !checkConfigArray(cov_name, 3))
+            return false;
+    }
+
+    // Load covariance values
+    auto loadCovarianceVector = [&config](const std::string& param_name,
+                                          Eigen::Vector3d& cov_vector) {
+        for (size_t i = 0; i < 3; i++) {
+            cov_vector[i] = config[param_name][i];
+        }
+    };
+
+    // Load all covariance vectors
+    loadCovarianceVector("imu_angular_velocity_covariance", params_.angular_velocity_cov);
+    loadCovarianceVector("imu_angular_velocity_bias_covariance", params_.angular_velocity_bias_cov);
+    loadCovarianceVector("imu_linear_acceleration_covariance", params_.linear_acceleration_cov);
+    loadCovarianceVector("imu_linear_acceleration_bias_covariance",
+                         params_.linear_acceleration_bias_cov);
+    loadCovarianceVector("base_linear_velocity_covariance", params_.base_linear_velocity_cov);
+    loadCovarianceVector("base_orientation_covariance", params_.base_orientation_cov);
+    loadCovarianceVector("contact_position_covariance", params_.contact_position_cov);
+    loadCovarianceVector("contact_position_slip_covariance", params_.contact_position_slip_cov);
+    loadCovarianceVector("com_position_process_covariance", params_.com_position_process_cov);
+    loadCovarianceVector("com_linear_velocity_process_covariance",
+                         params_.com_linear_velocity_process_cov);
+    loadCovarianceVector("external_forces_process_covariance", params_.external_forces_process_cov);
+    loadCovarianceVector("com_position_covariance", params_.com_position_cov);
+    loadCovarianceVector("com_linear_acceleration_covariance", params_.com_linear_acceleration_cov);
+    loadCovarianceVector("initial_base_position_covariance", params_.initial_base_position_cov);
+    loadCovarianceVector("initial_base_orientation_covariance",
+                         params_.initial_base_orientation_cov);
+    loadCovarianceVector("initial_base_linear_velocity_covariance",
+                         params_.initial_base_linear_velocity_cov);
+    loadCovarianceVector("initial_contact_position_covariance",
+                         params_.initial_contact_position_cov);
+    loadCovarianceVector("initial_imu_linear_acceleration_bias_covariance",
+                         params_.initial_imu_linear_acceleration_bias_cov);
+    loadCovarianceVector("initial_imu_angular_velocity_bias_covariance",
+                         params_.initial_imu_angular_velocity_bias_cov);
+    loadCovarianceVector("initial_com_position_covariance", params_.initial_com_position_cov);
+    loadCovarianceVector("initial_com_linear_velocity_covariance",
+                         params_.initial_com_linear_velocity_cov);
+    loadCovarianceVector("initial_external_forces_covariance", params_.initial_external_forces_cov);
+
+    // Load optional orientation covariances if not null
+    if (!config["contact_orientation_covariance"].is_null()) {
+        loadCovarianceVector("contact_orientation_covariance", params_.contact_orientation_cov);
+    }
+
+    if (!config["contact_orientation_slip_covariance"].is_null()) {
+        loadCovarianceVector("contact_orientation_slip_covariance",
+                             params_.contact_orientation_slip_cov);
+    }
+
+    if (!config["initial_contact_orientation_covariance"].is_null()) {
+        loadCovarianceVector("initial_contact_orientation_covariance",
+                             params_.initial_contact_orientation_cov);
+    }
+
+    // External odometry extrinsics
+    if (!config["T_base_to_odom"].is_null()) {
+        if (!config["T_base_to_odom"].is_array() || config["T_base_to_odom"].size() != 16) {
+            std::cerr << RED_COLOR
+                      << "Configuration: T_base_to_odom must be an array of 16 elements\n"
+                      << WHITE_COLOR;
+            return false;
+        }
+
+        for (size_t i = 0; i < 4; i++) {
+            for (size_t j = 0; j < 4; j++) {
+                if (!config["T_base_to_odom"][4 * i + j].is_number_float()) {
+                    std::cerr << RED_COLOR << "Configuration: T_base_to_odom[" << 4 * i + j
+                              << "] must be float\n"
+                              << WHITE_COLOR;
+                    return false;
+                }
+                params_.T_base_to_odom(i, j) = config["T_base_to_odom"][4 * i + j];
+            }
+        }
+    }
+
+    reset();
+
+    std::cout << "Configuration initialized" << std::endl;
+    return true;
+}
+
+void Serow::initializeLogging() {
+    if (!proprioception_logger_job_) {
+        proprioception_logger_job_ = std::make_unique<ThreadPool>();
+    }
+    if (!exteroception_logger_job_) {
+        exteroception_logger_job_ = std::make_unique<ThreadPool>();
+    }
+    if (!measurement_logger_job_) {
+        measurement_logger_job_ = std::make_unique<ThreadPool>();
+    }
+    if (!proprioception_logger_) {
+        proprioception_logger_ =
+            std::make_unique<ProprioceptionLogger>(params_.log_dir + "/serow_proprioception.mcap");
+    }
+    if (!exteroception_logger_) {
+        exteroception_logger_ =
+            std::make_unique<ExteroceptionLogger>(params_.log_dir + "/serow_exteroception.mcap");
+    }
+    if (!measurement_logger_) {
+        measurement_logger_ =
+            std::make_unique<MeasurementLogger>(params_.log_dir + "/serow_measurements.mcap");
+    }
+}
+
+void Serow::logMeasurements(ImuMeasurement imu,
+                            const std::map<std::string, JointMeasurement>& joints,
+                            std::map<std::string, ForceTorqueMeasurement> ft,
+                            std::optional<BasePoseGroundTruth> base_pose_ground_truth) {
+    if (params_.log_measurements && !measurement_logger_job_->isRunning()) {
+        measurement_logger_job_->addJob([this, imu = imu, joints = joints, ft = ft,
+                                         base_pose_ground_truth =
+                                             std::move(base_pose_ground_truth)]() {
+            try {
+                if (!measurement_logger_->isInitialized()) {
+                    measurement_logger_->setStartTime(imu.timestamp);
+                }
+                // Log all measurement data to MCAP file
+                measurement_logger_->log(imu);
+                measurement_logger_->log(joints);
+                if (!ft.empty()) {
+                    measurement_logger_->log(ft);
+                }
+                if (base_pose_ground_truth.has_value()) {
+                    // Make a copy of the ground truth value
+                    auto gt = base_pose_ground_truth.value();
+                    // Transform the base pose to the ground truth frame
+                    gt.position = params_.T_base_to_ground_truth * gt.position;
+                    gt.orientation = Eigen::Quaterniond(params_.T_base_to_ground_truth.linear() *
+                                                        gt.orientation.toRotationMatrix());
+                    measurement_logger_->log(gt);
+                }
+            } catch (const std::exception& e) {
+                std::cerr << "Error in measurement logging thread: " << e.what() << std::endl;
+            }
+        });
+    }
+}
+
+void Serow::runJointsEstimator(State& state,
+                               const std::map<std::string, JointMeasurement>& joints) {
+    // Estimate joint velocities
+    std::map<std::string, double> joints_position;
+    std::map<std::string, double> joints_velocity;
+
+    double joint_timestamp{};
+    for (const auto& [key, value] : joints) {
+        joints_position[key] = value.position;
+        joint_timestamp = value.timestamp;
+
+        if (!params_.estimate_joint_velocity) {
+            if (!value.velocity.has_value()) {
+                throw std::runtime_error(
+                    "No joint velocities found, either provide them or enable the "
+                    "estimate_joint_velocities parameter");
+            }
+            joints_velocity[key] = value.velocity.value();
+        } else {
+            if (joint_estimators_.count(key) == 0) {
+                joint_estimators_.emplace(key,
+                                          DerivativeEstimator(key, params_.joint_rate,
+                                                              params_.joint_cutoff_frequency, 1));
+                if (state.isInitialized()) {
+                    joint_estimators_.at(key).setState(
+                        Eigen::Matrix<double, 1, 1>(state.joint_state_.joints_position.at(key)),
+                        Eigen::Matrix<double, 1, 1>(state.joint_state_.joints_velocity.at(key)));
+                } else {
+                    joint_estimators_.at(key).setState(Eigen::Matrix<double, 1, 1>(value.position),
+                                                       Eigen::Matrix<double, 1, 1>(0.0));
+                }
+            }
+            joints_velocity[key] =
+                joint_estimators_.at(key).filter(Eigen::Matrix<double, 1, 1>(value.position))(0);
+        }
+    }
+    state.joint_state_.timestamp = joint_timestamp;
+    state.joint_state_.joints_position = std::move(joints_position);
+    state.joint_state_.joints_velocity = std::move(joints_velocity);
+}
+
+bool Serow::runImuEstimator(State& state, ImuMeasurement& imu) {
+    // Transform IMU measurements to base frame
+    imu.angular_velocity = params_.R_base_to_gyro * imu.angular_velocity;
+    imu.linear_acceleration = params_.R_base_to_acc * imu.linear_acceleration;
+
+    // Estimate the base frame attitude
+    if (!attitude_estimator_) {
+        attitude_estimator_ = std::make_unique<Mahony>(params_.imu_rate, params_.Kp, params_.Ki);
+        if (state.isInitialized()) {
+            attitude_estimator_->setState(state.base_state_.base_orientation);
+        } else {
+            attitude_estimator_->setState(Eigen::Quaterniond::Identity());
+        }
+    }
+
+    attitude_estimator_->filter(imu.angular_velocity, imu.linear_acceleration);
+    const Eigen::Matrix3d& R_world_to_base = attitude_estimator_->getR();
+    imu.orientation = attitude_estimator_->getQ();
+
+    // IMU bias calibration
+    if (!state.isInitialized()) {
+        if (params_.calibrate_initial_imu_bias) {
+            if (imu_calibration_cycles_ < params_.max_imu_calibration_cycles) {
+                params_.bias_gyro += imu.angular_velocity;
+                params_.bias_acc.noalias() += imu.linear_acceleration +
+                    R_world_to_base.transpose() * Eigen::Vector3d(0.0, 0.0, -params_.g);
+                imu_calibration_cycles_++;
+                return false;
+            } else {
+                // Only divide if we've actually accumulated samples
+                if (imu_calibration_cycles_ > 0) {
+                    params_.bias_acc /= imu_calibration_cycles_;
+                    params_.bias_gyro /= imu_calibration_cycles_;
+                    params_.calibrate_initial_imu_bias = false;
+
+                    // Update _ with calibrated biases
+                    state.base_state_.imu_angular_velocity_bias = params_.bias_gyro;
+                    state.base_state_.imu_linear_acceleration_bias = params_.bias_acc;
+
+                    std::cout << "Calibration finished at " << imu_calibration_cycles_ << std::endl;
+                    std::cout << "Gyrometer biases " << params_.bias_gyro.transpose() << std::endl;
+                    std::cout << "Accelerometer biases " << params_.bias_acc.transpose()
+                              << std::endl;
+                }
+            }
+        }
+    }
+
+    // Create the base estimation measurements
+    imu.angular_velocity_cov = params_.angular_velocity_cov.asDiagonal();
+    imu.angular_velocity_bias_cov = params_.angular_velocity_bias_cov.asDiagonal();
+    imu.linear_acceleration_cov = params_.linear_acceleration_cov.asDiagonal();
+    imu.linear_acceleration_bias_cov = params_.linear_acceleration_bias_cov.asDiagonal();
+    return true;
+}
+
+KinematicMeasurement Serow::runForwardKinematics(State& state) {
+    kinematic_estimator_->updateJointConfig(state.joint_state_.joints_position,
+                                            state.joint_state_.joints_velocity);
+
+    // Preallocate maps for leg end-effector kinematics
+    std::map<std::string, Eigen::Vector3d> base_to_foot_positions;
+    std::map<std::string, Eigen::Quaterniond> base_to_foot_orientations;
+    std::map<std::string, Eigen::Vector3d> base_to_foot_linear_velocities;
+    std::map<std::string, Eigen::Vector3d> base_to_foot_angular_velocities;
+
+    // Get the leg end-effector kinematics - reuse keys for efficiency
+    for (const auto& contact_frame : state.getContactsFrame()) {
+        base_to_foot_orientations[contact_frame] =
+            kinematic_estimator_->linkOrientation(contact_frame);
+        base_to_foot_positions[contact_frame] = kinematic_estimator_->linkPosition(contact_frame);
+        base_to_foot_angular_velocities[contact_frame] =
+            kinematic_estimator_->angularVelocity(contact_frame);
+        base_to_foot_linear_velocities[contact_frame] =
+            kinematic_estimator_->linearVelocity(contact_frame);
+    }
+
+    // Prepare kinematic measurement
+    KinematicMeasurement kin;
+    kin.timestamp = state.joint_state_.timestamp;
+    kin.base_orientation = attitude_estimator_->getQ();
+    kin.base_orientation_cov = params_.base_orientation_cov.asDiagonal();
+    kin.base_to_foot_positions = std::move(base_to_foot_positions);
+    kin.base_to_foot_orientations = std::move(base_to_foot_orientations);
+    kin.base_to_foot_linear_velocities = std::move(base_to_foot_linear_velocities);
+    kin.base_to_foot_angular_velocities = std::move(base_to_foot_angular_velocities);
+    if (!state.isInitialized()) {
+        // Initialize the state
+        state.base_state_.base_position = Eigen::Vector3d::Zero();
+        state.base_state_.base_orientation = Eigen::Quaterniond::Identity();
+        state.centroidal_state_.com_position = kinematic_estimator_->comPosition();
+        for (const auto& frame : state.getContactsFrame()) {
+            state.base_state_.contacts_position[frame] = kin.base_to_foot_positions.at(frame);
+            state.base_state_.feet_position[frame] = state.base_state_.contacts_position.at(frame);
+            state.base_state_.feet_orientation[frame] = kin.base_to_foot_orientations.at(frame);
+        }
+        if (!state.isPointFeet()) {
+            state.base_state_.contacts_orientation = state.base_state_.feet_orientation;
+        }
+        state.setInitialized(true);
+    }
+    return kin;
+}
+
+void Serow::computeLegOdometry(const State& state, KinematicMeasurement& kin) {
+    // Augment the kinematic measurement with the contact state if a new contact state is not
+    // available use the last contact state from the previous cycle since contact state is not
+    // changing rapidly
+    kin.contacts_status = state.contact_state_.contacts_status;
+    kin.contacts_probability = state.contact_state_.contacts_probability;
+
+    // Initialize leg odometry if needed
+    if (!leg_odometry_) {
+        // Create leg odometry
+        leg_odometry_ = std::make_unique<LegOdometry>(
+            state.base_state_.base_position, state.base_state_.feet_position,
+            state.base_state_.feet_orientation, state.getMass(), params_.tau_0, params_.tau_1,
+            params_.joint_rate, params_.g, params_.eps);
+    }
+
+    // Perform leg odometry estimation
+    leg_odometry_->estimate(
+        attitude_estimator_->getQ(),
+        attitude_estimator_->getGyro() - (attitude_estimator_->getR() * params_.bias_gyro),
+        kin.base_to_foot_orientations, kin.base_to_foot_positions,
+        kin.base_to_foot_linear_velocities, kin.base_to_foot_angular_velocities,
+        state.contact_state_.contacts_force, state.contact_state_.contacts_probability,
+        state.contact_state_.contacts_torque);
+
+    kin.base_linear_velocity = leg_odometry_->getBaseLinearVelocity();
+    kin.base_linear_velocity_cov = params_.base_linear_velocity_cov.asDiagonal();
+    kin.contacts_position = leg_odometry_->getContactPositions();
+    kin.position_cov = params_.contact_position_cov.asDiagonal();
+    kin.position_slip_cov = params_.contact_position_slip_cov.asDiagonal();
+
+    // Handle orientation for non-point feet
+    if (!state.isPointFeet()) {
+        kin.contacts_orientation = leg_odometry_->getContactOrientations();
+        kin.orientation_cov = params_.contact_orientation_cov.asDiagonal();
+        kin.orientation_slip_cov = params_.contact_orientation_slip_cov.asDiagonal();
+    }
+
+    // Compute orientation noise for contacts
+    std::map<std::string, Eigen::Matrix3d> kin_contacts_orientation_noise;
+    for (const auto& frame : state.getContactsFrame()) {
+        const Eigen::Vector3d& lin_vel_noise = kinematic_estimator_->linearVelocityNoise(frame);
+        kin.contacts_position_noise[frame].noalias() = lin_vel_noise * lin_vel_noise.transpose();
+
+        if (!state.isPointFeet()) {
+            const Eigen::Vector3d& ang_vel = kinematic_estimator_->angularVelocityNoise(frame);
+            kin_contacts_orientation_noise[frame].noalias() = ang_vel * ang_vel.transpose();
+        }
+    }
+
+    if (!state.isPointFeet()) {
+        kin.contacts_orientation_noise = std::move(kin_contacts_orientation_noise);
+    }
+}
+
+void Serow::runAngularMomentumEstimator(State& state) {
+    // Get the angular momentum around the CoM in base frame coordinates as compute with rigid-body
+    // kinematics
+    const Eigen::Vector3d& com_angular_momentum = kinematic_estimator_->comAngularMomentum();
+    const Eigen::Matrix3d& R_world_to_base = state.base_state_.base_orientation.toRotationMatrix();
+
+    // Initialize angular momentum derivative estimator if needed
+    if (!angular_momentum_derivative_estimator) {
+        angular_momentum_derivative_estimator = std::make_unique<DerivativeEstimator>(
+            "CoM Angular Momentum Derivative", params_.joint_rate,
+            params_.angular_momentum_cutoff_frequency, 3);
+        if (state.isInitialized()) {
+            const Eigen::Matrix3d R_base_to_world = R_world_to_base.transpose();
+            angular_momentum_derivative_estimator->setState(
+                R_base_to_world * state.centroidal_state_.angular_momentum,
+                R_base_to_world * state.centroidal_state_.angular_momentum_derivative);
+        } else {
+            angular_momentum_derivative_estimator->setState(com_angular_momentum,
+                                                            Eigen::Vector3d::Zero());
+        }
+    }
+
+    // Estimate the angular momentum derivative around the CoM in base frame
+    const Eigen::Vector3d& com_angular_momentum_derivative =
+        angular_momentum_derivative_estimator->filter(com_angular_momentum);
+
+    // Update the state
+    state.centroidal_state_.angular_momentum = R_world_to_base * com_angular_momentum;
+    state.centroidal_state_.angular_momentum_derivative =
+        R_world_to_base * com_angular_momentum_derivative;
+}
+
+void Serow::runContactEstimator(
+    State& state, std::map<std::string, ForceTorqueMeasurement>& ft, KinematicMeasurement& kin,
+    std::optional<std::map<std::string, ContactMeasurement>> contacts_probability) {
+    // Estimate the leg end-effector contact state
+    if (!ft.empty()) {
+        std::map<std::string, Eigen::Vector3d> contacts_force;
+        std::map<std::string, Eigen::Vector3d> contacts_torque;
+        double den = state.num_leg_ee_ * params_.eps;
+
+        for (const auto& frame : state.getContactsFrame()) {
+            // Create contact estimators if needed
+            if (params_.estimate_contact_status) {
+                if (contact_estimators_.count(frame) == 0) {
+                    contact_estimators_.emplace(
+                        frame,
+                        ContactDetector(frame, params_.high_threshold, params_.low_threshold,
+                                        state.getMass(), params_.g, params_.median_window));
+                    contact_estimators_.at(frame).setState(
+                        state.contact_state_.contacts_status.at(frame),
+                        state.contact_state_.contacts_force.at(frame).z());
+                }
+            }
+
+            state.contact_state_.timestamp = ft.at(frame).timestamp;
+
+            // Transform F/T to base frame
+            const Eigen::Matrix3d R_foot_to_base =
+                kin.base_to_foot_orientations.at(frame).toRotationMatrix();
+            const Eigen::Vector3d& frame_force = ft.at(frame).force;
+            const Eigen::Matrix3d& R_foot_to_force = params_.R_foot_to_force.at(frame);
+            const Eigen::Matrix3d& R_world_to_base = kin.base_orientation.toRotationMatrix();
+            contacts_force[frame].noalias() =
+                R_world_to_base * R_foot_to_base * R_foot_to_force * frame_force;
+
+            // Process torque if not point feet
+            if (!state.isPointFeet() && ft.at(frame).torque.has_value()) {
+                contacts_torque[frame].noalias() = R_world_to_base * R_foot_to_base *
+                    params_.R_foot_to_torque.at(frame) * ft.at(frame).torque.value();
+            }
+
+            // Estimate the contact status
+            if (params_.estimate_contact_status) {
+                contact_estimators_.at(frame).SchmittTrigger(contacts_force.at(frame).z());
+                state.contact_state_.contacts_status[frame] =
+                    contact_estimators_.at(frame).getContactStatus();
+                den += contact_estimators_.at(frame).getContactForce();
+            }
+        }
+
+        // Process contact probability
+        if (params_.estimate_contact_status && !contacts_probability.has_value()) {
+            den /= state.num_leg_ee_;
+            for (const auto& frame : state.getContactsFrame()) {
+                // Use std::clamp for bounds checking
+                state.contact_state_.contacts_probability[frame] = std::clamp(
+                    (contact_estimators_.at(frame).getContactForce() + params_.eps) / den, 0.0,
+                    1.0);
+            }
+        } else if (contacts_probability) {
+            state.contact_state_.contacts_probability = std::move(contacts_probability.value());
+
+            // Compute binary contact status
+            for (const auto& frame : state.getContactsFrame()) {
+                state.contact_state_.contacts_status[frame] =
+                    state.contact_state_.contacts_probability.at(frame) > 0.5;
+            }
+        }
+
+        // Estimate the COP in the local foot frame
+        for (const auto& frame : state.getContactsFrame()) {
+            ft.at(frame).cop = Eigen::Vector3d::Zero();
+
+            // Calculate COP
+            if (!state.isPointFeet() && contacts_torque.count(frame) &&
+                state.contact_state_.contacts_probability.at(frame) > 0.0) {
+                const double z_force = contacts_force.at(frame).z();
+                if (std::abs(z_force) > 1e-6) {  // Avoid division by near-zero
+                    ft.at(frame).cop =
+                        Eigen::Vector3d(-contacts_torque.at(frame).y() / z_force,
+                                        contacts_torque.at(frame).x() / z_force, 0.0);
+                }
+            }
+        }
+
+        // Move contacts data to state
+        state.contact_state_.contacts_force = std::move(contacts_force);
+        if (!contacts_torque.empty()) {
+            state.contact_state_.contacts_torque = std::move(contacts_torque);
+        }
+    }
+}
+
+void Serow::runBaseEstimator(State& state, const ImuMeasurement& imu,
+                             const KinematicMeasurement& kin,
+                             std::optional<OdometryMeasurement> odom) {
+    // Initialize terrain estimator if needed
+    if (params_.enable_terrain_estimation && !terrain_estimator_ && params_.is_contact_ekf) {
+        float terrain_height = 0.0;
+        int i = 0;
+
+        for (const auto& [cf, cp] : state.contact_state_.contacts_status) {
+            if (cp) {
+                i++;
+                terrain_height += state.base_state_.contacts_position.at(cf).z();
+            }
+        }
+
+        if (i > 0) {
+            terrain_height /= i;
+        }
+
+        // Initialize terrain elevation mapper
+        if (params_.terrain_estimator_type == "naive") {
+            terrain_estimator_ = std::make_shared<NaiveLocalTerrainMapper>();
+        } else if (params_.terrain_estimator_type == "fast") {
+            terrain_estimator_ = std::make_shared<LocalTerrainMapper>();
+        } else {
+            throw std::runtime_error("Invalid terrain estimator type: " +
+                                     params_.terrain_estimator_type);
+        }
+        terrain_estimator_->initializeLocalMap(terrain_height, 1e4,
+                                               params_.minimum_terrain_height_variance);
+        terrain_estimator_->recenter({static_cast<float>(state.base_state_.base_position.x()),
+                                      static_cast<float>(state.base_state_.base_position.y())});
+    }
+
+    // Call the base estimator predict step
+    state.base_state_.timestamp = imu.timestamp;
+    if (params_.is_contact_ekf) {
+        base_estimator_con_.predict(state.base_state_, imu, kin);
+    } else {
+        base_estimator_.predict(state.base_state_, imu);
+    }
+
+    // Transform odometry measurements if available
+    if (odom.has_value()) {
+        odom->base_position = params_.T_base_to_odom * odom->base_position;
+
+        // Cache matrix multiplication
+        const Eigen::Matrix3d& R_base_to_odom = params_.T_base_to_odom.linear();
+        odom->base_orientation =
+            Eigen::Quaterniond(R_base_to_odom * odom->base_orientation.toRotationMatrix());
+
+        // Calculate covariance
+        odom->base_position_cov =
+            R_base_to_odom * odom->base_position_cov * R_base_to_odom.transpose();
+        odom->base_orientation_cov =
+            R_base_to_odom * odom->base_orientation_cov * R_base_to_odom.transpose();
+    }
+
+    // Update base state with relative to base contacts
+    state.base_state_.timestamp = kin.timestamp;
+    const Eigen::Isometry3d base_pose = state.getBasePose();
+    if (params_.is_contact_ekf) {
+        base_estimator_con_.update(state.base_state_, kin, odom, terrain_estimator_);
+    } else {
+        base_estimator_.update(state.base_state_, kin, odom);
+
+        // Compute the contact pose in the world frame
+        std::map<std::string, Eigen::Quaterniond> con_orient;
+
+        for (const auto& frame : state.getContactsFrame()) {
+            state.base_state_.contacts_position[frame].noalias() =
+                base_pose * kin.contacts_position.at(frame);
+
+            if (!state.isPointFeet()) {
+                con_orient[frame] = Eigen::Quaterniond(
+                    base_pose.linear() * kin.contacts_orientation->at(frame).toRotationMatrix());
+            }
+        }
+
+        if (!state.isPointFeet()) {
+            state.base_state_.contacts_orientation = std::move(con_orient);
+        }
+    }
+
+    // Estimate base angular velocity and linear acceleration
+    const Eigen::Vector3d base_angular_velocity =
+        imu.angular_velocity - state.getImuAngularVelocityBias();
+    const Eigen::Vector3d base_linear_acceleration =
+        base_pose.linear() * (imu.linear_acceleration - state.getImuLinearAccelerationBias()) -
+        Eigen::Vector3d(0.0, 0.0, params_.g);
+    if (!gyro_derivative_estimator) {
+        gyro_derivative_estimator = std::make_unique<DerivativeEstimator>(
+            "Gyro Derivative", params_.imu_rate, params_.gyro_cutoff_frequency, 3);
+        if (state.isInitialized()) {
+            const Eigen::Matrix3d R_base_to_world = base_pose.linear().transpose();
+            gyro_derivative_estimator->setState(
+                R_base_to_world * state.base_state_.base_angular_velocity,
+                R_base_to_world * state.base_state_.base_angular_acceleration);
+        } else {
+            gyro_derivative_estimator->setState(base_angular_velocity, Eigen::Vector3d::Zero());
+        }
+    }
+    const Eigen::Vector3d base_angular_acceleration =
+        gyro_derivative_estimator->filter(base_angular_velocity);
+    state.base_state_.base_angular_velocity = base_pose.linear() * base_angular_velocity;
+    state.base_state_.base_angular_acceleration = base_pose.linear() * base_angular_acceleration;
+    state.base_state_.base_linear_acceleration = base_linear_acceleration;
+
+    // Update feet pose/velocity in world frame
+    for (const auto& frame : state.getContactsFrame()) {
+        // Cache calculations
+        const Eigen::Vector3d& base_foot_pos = kin.base_to_foot_positions.at(frame);
+        const Eigen::Vector3d transformed_pos = base_pose.linear() * base_foot_pos;
+
+        state.base_state_.feet_position[frame].noalias() = base_pose * base_foot_pos;
+        state.base_state_.feet_orientation[frame] = Eigen::Quaterniond(
+            base_pose.linear() * kin.base_to_foot_orientations.at(frame).toRotationMatrix());
+
+        state.base_state_.feet_linear_velocity[frame].noalias() =
+            state.base_state_.base_linear_velocity +
+            state.base_state_.base_angular_velocity.cross(transformed_pos) +
+            base_pose.linear() * kin.base_to_foot_linear_velocities.at(frame);
+
+        state.base_state_.feet_angular_velocity[frame].noalias() =
+            state.base_state_.base_angular_velocity +
+            base_pose.linear() * kin.base_to_foot_angular_velocities.at(frame);
+    }
+}
+
+void Serow::runCoMEstimator(State& state, KinematicMeasurement& kin,
+                            std::map<std::string, ForceTorqueMeasurement> ft) {
+    // Prepare CoM estimation measurements
+    const Eigen::Vector3d& base_to_com_position = kinematic_estimator_->comPosition();
+    // Estimate the CoM angular momentum derivative
+    runAngularMomentumEstimator(state);
+    const Eigen::Isometry3d& base_pose = state.getBasePose();
+    kin.com_position.noalias() = base_pose * base_to_com_position;
+    kin.com_position_cov = params_.com_position_cov.asDiagonal();
+    kin.com_angular_momentum_derivative.noalias() =
+        state.centroidal_state_.angular_momentum_derivative;
+    kin.com_position_process_cov = params_.com_position_process_cov.asDiagonal();
+    kin.com_linear_velocity_process_cov = params_.com_linear_velocity_process_cov.asDiagonal();
+    kin.external_forces_process_cov = params_.external_forces_process_cov.asDiagonal();
+    kin.com_linear_acceleration_cov = params_.com_linear_acceleration_cov.asDiagonal();
+
+    // Approximate the CoM linear acceleration in the world frame
+    const Eigen::Vector3d& base_angular_acceleration = state.base_state_.base_angular_acceleration;
+    const Eigen::Vector3d& base_linear_acceleration = state.base_state_.base_linear_acceleration;
+    const Eigen::Vector3d& base_angular_velocity = state.base_state_.base_angular_velocity;
+    kin.com_linear_acceleration.noalias() = base_linear_acceleration +
+        base_angular_velocity.cross(base_angular_velocity.cross(base_to_com_position)) +
+        base_angular_acceleration.cross(base_to_com_position);
+
+    state.centroidal_state_.com_linear_acceleration.noalias() = kin.com_linear_acceleration;
+
+    // Process force-torque measurements if available
+    if (!ft.empty()) {
+        // Compute GRF in world frame
+        GroundReactionForceMeasurement grf;
+        double den = 0.0;
+        for (const auto& frame : state.getContactsFrame()) {
+            grf.timestamp = ft.at(frame).timestamp;
+            const Eigen::Isometry3d& foot_pose = state.getFootPose(frame);
+            const double probability = state.contact_state_.contacts_probability.at(frame);
+
+            if (probability > 0.0) {
+                grf.force.noalias() += foot_pose.linear() * ft.at(frame).force;
+                grf.cop.noalias() += probability * (foot_pose * ft.at(frame).cop);
+                den += probability;
+            }
+        }
+
+        if (den > 0.0) {
+            grf.cop /= den;
+        }
+        state.centroidal_state_.cop_position = grf.cop;
+        state.centroidal_state_.timestamp = grf.timestamp;
+        // Update CoM state if in contact
+        if (den > 0.0) {
+            com_estimator_.predict(state.centroidal_state_, kin, grf);
+        }
+
+        // Update CoM state with IMU measurements
+        com_estimator_.updateWithImu(state.centroidal_state_, kin, grf);
+    }
+
+    // Update CoM state with kinematic measurements
+    state.centroidal_state_.timestamp = kin.timestamp;
+    com_estimator_.updateWithKinematics(state.centroidal_state_, kin);
+}
+
+void Serow::logProprioception(const State& state, const ImuMeasurement& imu) {
+    if (!proprioception_logger_job_->isRunning()) {
+        proprioception_logger_job_->addJob(
+            [this, joints_state = state.joint_state_, base_state = state.base_state_,
+             centroidal_state = state.centroidal_state_, contact_state = state.contact_state_,
+             imu = imu, frame_tfs = frame_tfs_]() {
+                try {
+                    if (!proprioception_logger_->isInitialized()) {
+                        proprioception_logger_->setStartTime(
+                            std::min(base_state.timestamp, imu.timestamp));
+                    }
+                    // Log all state data to MCAP file
+                    proprioception_logger_->log(imu);
+                    proprioception_logger_->log(joints_state);
+                    proprioception_logger_->log(contact_state);
+                    proprioception_logger_->log(centroidal_state);
+                    proprioception_logger_->log(base_state);
+                    proprioception_logger_->log(frame_tfs, base_state.timestamp);
+                } catch (const std::exception& e) {
+                    std::cerr << "Error in proprioception logging thread: " << e.what()
+                              << std::endl;
+                }
+            });
+    }
+}
+
+void Serow::logExteroception(const State& state) {
+    if (terrain_estimator_ && !exteroception_logger_job_->isRunning() && exteroception_logger_ &&
+        ((state.base_state_.timestamp - exteroception_logger_->getLastTimestamp()) > 0.5)) {
+        exteroception_logger_job_->addJob([this, ts = state.base_state_.timestamp]() {
+            try {
+                if (!exteroception_logger_->isInitialized()) {
+                    exteroception_logger_->setStartTime(ts);
+                }
+                LocalMapState local_map;
+                local_map.timestamp = ts;
+                const size_t downsample_factor = 2;
+                const size_t sample_size_per_dim = map_dim / downsample_factor;
+                local_map.data.reserve(sample_size_per_dim * sample_size_per_dim);
+                const auto terrain_map = terrain_estimator_->getElevationMap();
+
+                for (int i = 0; i < map_dim; i += downsample_factor) {
+                    for (int j = 0; j < map_dim; j += downsample_factor) {
+                        const int id = i * map_dim + j;
+                        const auto& cell = terrain_map[id];
+                        const std::array<float, 2> loc = terrain_estimator_->hashIdToLocation(id);
+                        local_map.data.push_back({loc[0], loc[1], cell.height});
+                    }
+                }
+                exteroception_logger_->log(local_map);
+            } catch (const std::exception& e) {
+                std::cerr << "Error in exteroception logging thread: " << e.what() << std::endl;
+            }
+        });
+    }
+}
+
+void Serow::filter(ImuMeasurement imu, std::map<std::string, JointMeasurement> joints,
+                   std::optional<std::map<std::string, ForceTorqueMeasurement>> force_torque,
+                   std::optional<OdometryMeasurement> odom,
+                   std::optional<std::map<std::string, ContactMeasurement>> contacts_probability,
+                   std::optional<BasePoseGroundTruth> base_pose_ground_truth) {
+    // Early return if not initialized and no FT measurement
+    if (!is_initialized_) {
+        if (!force_torque.has_value())
+            return;
+        is_initialized_ = true;
+        initializeLogging();
+    }
+
+    // Check if foot frames exist on the F/T measurement
+    std::map<std::string, ForceTorqueMeasurement> ft;
+    if (force_torque.has_value()) {
+        for (const auto& frame : state_.contacts_frame_) {
+            if (force_torque.value().count(frame) == 0) {
+                throw std::runtime_error("Foot frame <" + frame +
+                                         "> does not exist in the force measurements");
+            }
+        }
+        // Force-torque measurements are valid and ready to be consumed
+        ft = std::move(force_torque.value());
+    }
+
+    // log the incoming measurements
+    logMeasurements(imu, joints, ft, base_pose_ground_truth);
+
+    // Update the joint state estimate
+    runJointsEstimator(state_, joints);
+
+    // Check if the IMU measurements are valid with the Median Absolute Deviation (MAD)
+    if (isImuMeasurementOutlier(imu)) {
+        return;
+    }
+
+    // Estimate the base frame attitude and initial IMU biases
+    bool calibrated = runImuEstimator(state_, imu);
+    if (!calibrated) {
+        return;
+    }
+
+    // Update the kinematic structure
+    KinematicMeasurement kin = runForwardKinematics(state_);
+
+    // Estimate the contact state
+    if (!ft.empty()) {
+        runContactEstimator(state_, ft, kin, contacts_probability);
+    }
+
+    // Compute the leg odometry and update the kinematic measurement accordingly
+    computeLegOdometry(state_, kin);
+
+    // Run the base estimator
+    runBaseEstimator(state_, imu, kin, odom);
+
+    // Run the CoM estimator
+    runCoMEstimator(state_, kin, ft);
+
+    // Update all frame transformations
+    updateFrameTree(state_);
+
+    // Check if state has converged
+    if (!state_.is_valid_ && cycle_++ > params_.convergence_cycles) {
+        state_.is_valid_ = true;
+    }
+
+    // Log the estimated state
+    logProprioception(state_, imu);
+    logExteroception(state_);
+}
+
+std::optional<
+    std::tuple<ImuMeasurement, KinematicMeasurement, std::map<std::string, ForceTorqueMeasurement>>>
+Serow::processMeasurements(
+    ImuMeasurement imu, std::map<std::string, JointMeasurement> joints,
+    std::optional<std::map<std::string, ForceTorqueMeasurement>> force_torque,
+    std::optional<std::map<std::string, ContactMeasurement>> contacts_probability) {
+    // Early return if not initialized and no FT measurement
+    if (!is_initialized_) {
+        if (!force_torque.has_value())
+            // Return an empty tuple
+            return std::nullopt;
+        is_initialized_ = true;
+    }
+
+    // Check if foot frames exist on the F/T measurement
+    std::map<std::string, ForceTorqueMeasurement> ft;
+    if (force_torque.has_value()) {
+        for (const auto& frame : state_.contacts_frame_) {
+            if (force_torque.value().count(frame) == 0) {
+                throw std::runtime_error("Foot frame <" + frame +
+                                         "> does not exist in the force measurements");
+            }
+        }
+        // Force-torque measurements are valid and ready to be consumed
+        ft = std::move(force_torque.value());
+    }
+
+    // Update the joint state estimate
+    runJointsEstimator(state_, joints);
+
+    // Estimate the base frame attitude and initial IMU biases
+    bool calibrated = runImuEstimator(state_, imu);
+    if (!calibrated) {
+        return std::nullopt;
+    }
+
+    // Update the kinematic structure
+    KinematicMeasurement kin = runForwardKinematics(state_);
+
+    // Estimate the contact state
+    if (!ft.empty()) {
+        runContactEstimator(state_, ft, kin, contacts_probability);
+    }
+
+    // Compute the leg odometry and update the kinematic measurement accordingly
+    computeLegOdometry(state_, kin);
+
+    // Return the measurements
+    return std::make_optional(std::make_tuple(imu, kin, ft));
+}
+
+void Serow::baseEstimatorPredictStep(const ImuMeasurement& imu, const KinematicMeasurement& kin) {
+    // Initialize terrain estimator if needed
+    if (params_.enable_terrain_estimation && !terrain_estimator_ && params_.is_contact_ekf) {
+        float terrain_height = 0.0;
+        int i = 0;
+
+        for (const auto& [cf, cp] : state_.contact_state_.contacts_status) {
+            if (cp) {
+                i++;
+                terrain_height += state_.base_state_.contacts_position.at(cf).z();
+            }
+        }
+
+        if (i > 0) {
+            terrain_height /= i;
+        }
+
+        // Initialize terrain elevation mapper
+        if (params_.terrain_estimator_type == "naive") {
+            terrain_estimator_ = std::make_shared<NaiveLocalTerrainMapper>();
+        } else if (params_.terrain_estimator_type == "fast") {
+            terrain_estimator_ = std::make_shared<LocalTerrainMapper>();
+        } else {
+            throw std::runtime_error("Invalid terrain estimator type: " +
+                                     params_.terrain_estimator_type);
+        }
+        terrain_estimator_->initializeLocalMap(terrain_height, 1e4,
+                                               params_.minimum_terrain_height_variance);
+        terrain_estimator_->recenter({static_cast<float>(state_.base_state_.base_position.x()),
+                                      static_cast<float>(state_.base_state_.base_position.y())});
+    }
+
+    // Call the base estimator predict step
+    state_.base_state_.timestamp = imu.timestamp;
+    if (params_.is_contact_ekf) {
+        base_estimator_con_.predict(state_.base_state_, imu, kin);
+    } else {
+        base_estimator_.predict(state_.base_state_, imu);
+    }
+}
+
+void Serow::baseEstimatorUpdateWithContactPosition(const std::string& cf,
+                                                   const KinematicMeasurement& kin) {
+    state_.base_state_.timestamp = kin.timestamp;
+    if (params_.is_contact_ekf) {
+        const bool cs = kin.contacts_status.at(cf);
+        const double cp_prob = kin.contacts_probability.at(cf);
+        const Eigen::Vector3d cp = kin.contacts_position.at(cf);
+        const Eigen::Matrix3d cp_noise = kin.contacts_position_noise.at(cf);
+        const Eigen::Matrix3d position_cov = state_.base_state_.contacts_position_cov.at(cf);
+        base_estimator_con_.updateWithContactPosition(state_.base_state_, cf, cs, cp_prob, cp,
+                                                      cp_noise, position_cov, terrain_estimator_);
+    }
+}
+
+void Serow::baseEstimatorFinishUpdate(const ImuMeasurement& imu, const KinematicMeasurement& kin) {
+    const Eigen::Isometry3d base_pose = state_.getBasePose();
+    // Estimate base angular velocity and linear acceleration
+    const Eigen::Vector3d base_angular_velocity =
+        imu.angular_velocity - state_.getImuAngularVelocityBias();
+    const Eigen::Vector3d base_linear_acceleration =
+        base_pose.linear() * (imu.linear_acceleration - state_.getImuLinearAccelerationBias()) -
+        Eigen::Vector3d(0.0, 0.0, params_.g);
+    if (!gyro_derivative_estimator) {
+        gyro_derivative_estimator = std::make_unique<DerivativeEstimator>(
+            "Gyro Derivative", params_.imu_rate, params_.gyro_cutoff_frequency, 3);
+        if (state_.isInitialized()) {
+            const Eigen::Matrix3d R_base_to_world = base_pose.linear().transpose();
+            gyro_derivative_estimator->setState(
+                R_base_to_world * state_.base_state_.base_angular_velocity,
+                R_base_to_world * state_.base_state_.base_angular_acceleration);
+        } else {
+            gyro_derivative_estimator->setState(base_angular_velocity, Eigen::Vector3d::Zero());
+        }
+    }
+    const Eigen::Vector3d base_angular_acceleration =
+        gyro_derivative_estimator->filter(base_angular_velocity);
+    state_.base_state_.base_angular_velocity = base_pose.linear() * base_angular_velocity;
+    state_.base_state_.base_angular_acceleration = base_pose.linear() * base_angular_acceleration;
+    state_.base_state_.base_linear_acceleration = base_linear_acceleration;
+
+    // Update feet pose/velocity in world frame
+    for (const auto& frame : state_.getContactsFrame()) {
+        // Cache calculations
+        const Eigen::Vector3d& base_foot_pos = kin.base_to_foot_positions.at(frame);
+        const Eigen::Vector3d transformed_pos = base_pose.linear() * base_foot_pos;
+
+        state_.base_state_.feet_position[frame].noalias() = base_pose * base_foot_pos;
+        state_.base_state_.feet_orientation[frame] = Eigen::Quaterniond(
+            base_pose.linear() * kin.base_to_foot_orientations.at(frame).toRotationMatrix());
+
+        state_.base_state_.feet_linear_velocity[frame].noalias() =
+            state_.base_state_.base_linear_velocity +
+            state_.base_state_.base_angular_velocity.cross(transformed_pos) +
+            base_pose.linear() * kin.base_to_foot_linear_velocities.at(frame);
+
+        state_.base_state_.feet_angular_velocity[frame].noalias() =
+            state_.base_state_.base_angular_velocity +
+            base_pose.linear() * kin.base_to_foot_angular_velocities.at(frame);
+    }
+
+    // Update all frame transformations
+    updateFrameTree(state_);
+
+    // Check if state has converged
+    if (!state_.is_valid_ && cycle_++ > params_.convergence_cycles) {
+        state_.is_valid_ = true;
+    }
+}
+
+void Serow::updateFrameTree(const State& state) {
+    std::map<std::string, Eigen::Isometry3d> frame_tfs;
+    const Eigen::Isometry3d& base_pose = state.getBasePose();
+    frame_tfs[params_.base_frame] = base_pose;
+    for (const auto& frame : kinematic_estimator_->frameNames()) {
+        if (frame != params_.base_frame) {
+            try {
+                frame_tfs[frame] = base_pose * kinematic_estimator_->linkTF(frame);
+            } catch (const std::exception& e) {
+                std::cerr << "Error in frame " << frame << " TF computation: " << e.what()
+                          << std::endl;
+            }
+        }
+    }
+    frame_tfs_ = std::move(frame_tfs);
+}
+
+std::optional<State> Serow::getState(bool allow_invalid) {
+    if (state_.is_valid_ || allow_invalid) {
+        return state_;
+    } else {
+        return std::nullopt;
+    }
+}
+
+std::optional<BaseState> Serow::getBaseState(bool allow_invalid) {
+    if (state_.is_valid_ || allow_invalid) {
+        return state_.base_state_;
+    } else {
+        return std::nullopt;
+    }
+}
+
+std::optional<ContactState> Serow::getContactState(bool allow_invalid) {
+    if (state_.is_valid_ || allow_invalid) {
+        return state_.contact_state_;
+    } else {
+        return std::nullopt;
+    }
+}
+
+bool Serow::setAction(const std::string& cf, const Eigen::VectorXd& action) {
+    if (params_.is_contact_ekf) {
+        base_estimator_con_.setAction(cf, action);
+    } else {
+        return false;
+    }
+    return true;
+}
+
+const std::shared_ptr<TerrainElevation>& Serow::getTerrainEstimator() const {
+    return terrain_estimator_;
+}
+
+Serow::~Serow() {
+    stopLogging();
+}
+
+bool Serow::isInitialized() const {
+    return is_initialized_;
+}
+
+void Serow::setState(const State& state) {
+    reset();
+    if (params_.is_contact_ekf) {
+        base_estimator_con_.setState(state.base_state_);
+    } else {
+        base_estimator_.setState(state.base_state_);
+    }
+    com_estimator_.setState(state.centroidal_state_);
+    state_ = state;
+    state_.setInitialized(true);
+}
+
+void Serow::stopLogging() {
+    if (proprioception_logger_job_) {
+        // Wait for all jobs to finish
+        while (proprioception_logger_job_->isRunning()) {
+            std::this_thread::sleep_for(std::chrono::milliseconds(100));
+        }
+    }
+
+    if (exteroception_logger_job_) {
+        // Wait for all jobs to finish
+        while (exteroception_logger_job_->isRunning()) {
+            std::this_thread::sleep_for(std::chrono::milliseconds(100));
+        }
+    }
+
+    if (measurement_logger_job_) {
+        // Wait for all jobs to finish
+        while (measurement_logger_job_->isRunning()) {
+            std::this_thread::sleep_for(std::chrono::milliseconds(100));
+        }
+    }
+
+    proprioception_logger_.reset();
+    exteroception_logger_.reset();
+    measurement_logger_.reset();
+    proprioception_logger_job_.reset();
+    exteroception_logger_job_.reset();
+    measurement_logger_job_.reset();
+}
+
+void Serow::reset() {
+    joint_estimators_.clear();
+    angular_momentum_derivative_estimator.reset();
+    gyro_derivative_estimator.reset();
+    contact_estimators_.clear();
+    attitude_estimator_.reset();
+    leg_odometry_.reset();
+    terrain_estimator_.reset();
+    frame_tfs_.clear();
+    imu_outlier_detector_.clear();
+
+    is_initialized_ = false;
+    cycle_ = 0;
+    imu_calibration_cycles_ = 0;
+
+    // Initialize state
+    State state(params_.contacts_frame, params_.point_feet);
+    state_ = std::move(state);
+
+    // Load bias values from configuration
+    state_.base_state_.imu_angular_velocity_bias = params_.bias_gyro;
+    state_.base_state_.imu_linear_acceleration_bias = params_.bias_acc;
+
+    // Initialize state uncertainty
+    state_.mass_ = kinematic_estimator_->getTotalMass();
+    state_.base_state_.base_position_cov = params_.initial_base_position_cov.asDiagonal();
+    state_.base_state_.base_orientation_cov = params_.initial_base_orientation_cov.asDiagonal();
+    state_.base_state_.base_linear_velocity_cov =
+        params_.initial_base_linear_velocity_cov.asDiagonal();
+    state_.base_state_.imu_angular_velocity_bias_cov =
+        params_.initial_imu_angular_velocity_bias_cov.asDiagonal();
+    state_.base_state_.imu_linear_acceleration_bias_cov =
+        params_.initial_imu_linear_acceleration_bias_cov.asDiagonal();
+
+    // Initialize contact covariances
+    std::map<std::string, Eigen::Matrix3d> contacts_orientation_cov;
+    for (const auto& cf : state_.getContactsFrame()) {
+        state_.base_state_.contacts_position_cov[cf] =
+            params_.initial_contact_position_cov.asDiagonal();
+        if (!state_.isPointFeet()) {
+            contacts_orientation_cov[cf] = params_.initial_contact_orientation_cov.asDiagonal();
+        }
+    }
+    if (!contacts_orientation_cov.empty()) {
+        state_.base_state_.contacts_orientation_cov = std::move(contacts_orientation_cov);
+    }
+
+    // Initialize centroidal state
+    state_.centroidal_state_.com_position_cov = params_.initial_com_position_cov.asDiagonal();
+    state_.centroidal_state_.com_linear_velocity_cov =
+        params_.initial_com_linear_velocity_cov.asDiagonal();
+    state_.centroidal_state_.external_forces_cov = params_.initial_external_forces_cov.asDiagonal();
+
+    // Initialize the base and CoM estimators
+    if (params_.is_contact_ekf) {
+        bool use_onnx = false;
+#ifdef USE_ONNX
+        use_onnx = true;
+#endif
+        base_estimator_con_.init(state_.base_state_, state_.getContactsFrame(),
+                                 state_.isPointFeet(), params_.g, params_.imu_rate,
+                                 params_.outlier_detection, use_onnx, params_.robot_name);
+    } else {
+        base_estimator_.init(state_.base_state_, params_.g, params_.imu_rate,
+                             params_.outlier_detection);
+    }
+    com_estimator_.init(state_.centroidal_state_, state_.getMass(), params_.g,
+                        params_.force_torque_rate);
+
+    // Compute a valid history size for the IMU outlier detection
+    size_t imu_history_size = params_.imu_rate < 120 ? 40 : params_.imu_rate / 3;
+    if (imu_history_size > 200) {
+        imu_history_size = 200;
+    }
+
+    // Initialize IMU outlier detection storage
+    for (size_t i = 0; i < 6; i++) {
+        imu_outlier_detector_.push_back(MovingMedianFilter(imu_history_size));
+    }
+
+    // Terminate logging threads
+    stopLogging();
+}
+
+bool Serow::getContactPositionInnovation(const std::string& contact_frame,
+                                         Eigen::Vector3d& base_position,
+                                         Eigen::Quaterniond& base_orientation,
+                                         Eigen::Vector3d& innovation,
+                                         Eigen::Matrix3d& covariance) const {
+    if (params_.is_contact_ekf) {
+        return base_estimator_con_.getContactPositionInnovation(
+            contact_frame, base_position, base_orientation, innovation, covariance);
+    } else {
+        return false;
+    }
+}
+
+bool Serow::getContactOrientationInnovation(const std::string& contact_frame,
+                                            Eigen::Vector3d& base_position,
+                                            Eigen::Quaterniond& base_orientation,
+                                            Eigen::Vector3d& innovation,
+                                            Eigen::Matrix3d& covariance) const {
+    if (params_.is_contact_ekf) {
+        return base_estimator_con_.getContactOrientationInnovation(
+            contact_frame, base_position, base_orientation, innovation, covariance);
+    } else {
+        return false;
+    }
+}
+
+bool Serow::isImuMeasurementOutlier(const ImuMeasurement& imu) {
+    const double MAD_THRESHOLD_MULTIPLIER = 6.0;  // 6-sigma rule
+
+    // Add current measurements to filters
+    for (size_t i = 0; i < 3; i++) {
+        imu_outlier_detector_[i].filter(imu.angular_velocity[i]);
+        imu_outlier_detector_[i + 3].filter(imu.linear_acceleration[i]);
+    }
+
+    // Need sufficient history for MAD calculation
+    if (imu_outlier_detector_[0].size() < imu_outlier_detector_[0].maxSize() / 2) {
+        return false;
+    }
+
+    // Calculate current medians
+    const Eigen::Vector3d av_median(imu_outlier_detector_[0].getMedian(),
+                                    imu_outlier_detector_[1].getMedian(),
+                                    imu_outlier_detector_[2].getMedian());
+    const Eigen::Vector3d la_median(imu_outlier_detector_[3].getMedian(),
+                                    imu_outlier_detector_[4].getMedian(),
+                                    imu_outlier_detector_[5].getMedian());
+
+    // Helper function to calculate rolling MAD for a single axis
+    auto calculateRollingMAD = [](const std::deque<double>& window, double median) -> double {
+        std::vector<double> deviations;
+        deviations.reserve(window.size());
+
+        for (double value : window) {
+            deviations.push_back(std::abs(value - median));
+        }
+
+        // Sort for median calculation
+        std::sort(deviations.begin(), deviations.end());
+        return deviations[deviations.size() / 2];
+    };
+
+    // Calculate MAD for each axis
+    Eigen::Vector3d av_mad = Eigen::Vector3d::Zero();
+    Eigen::Vector3d la_mad = Eigen::Vector3d::Zero();
+
+    for (size_t i = 0; i < 3; i++) {
+        av_mad[i] = calculateRollingMAD(imu_outlier_detector_[i].getWindow(), av_median[i]);
+        la_mad[i] = calculateRollingMAD(imu_outlier_detector_[i + 3].getWindow(), la_median[i]);
+    }
+
+    // Convert MAD to standard deviation approximation (MAD ≈ 0.6745 * σ)
+    const double MAD_TO_STD_FACTOR = 1.4826;  // 1 / 0.6745
+    const Eigen::Vector3d av_std_dev(av_mad * MAD_TO_STD_FACTOR);
+    const Eigen::Vector3d la_std_dev(la_mad * MAD_TO_STD_FACTOR);
+
+    // Calculate z-scores for current measurement
+    const Eigen::Vector3d av_z_scores =
+        (imu.angular_velocity - av_median).cwiseQuotient(av_std_dev);
+    const Eigen::Vector3d la_z_scores =
+        (imu.linear_acceleration - la_median).cwiseQuotient(la_std_dev);
+
+    // Check if any component exceeds the threshold
+    const bool angular_velocity_outlier =
+        (av_z_scores.array().abs() > MAD_THRESHOLD_MULTIPLIER).any();
+    const bool linear_acceleration_outlier =
+        (la_z_scores.array().abs() > MAD_THRESHOLD_MULTIPLIER).any();
+
+    return angular_velocity_outlier || linear_acceleration_outlier;
+}
+
+}  // namespace serow