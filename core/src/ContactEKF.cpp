/**
 * Copyright (C) 2024 Stylianos Piperakis, Ownage Dynamics L.P.
 * Serow is free software: you can redistribute it and/or modify it under the terms of the GNU
 * General Public License as published by the Free Software Foundation, version 3.
 *
 * Serow is distributed in the hope that it will be useful, but WITHOUT ANY WARRANTY; without
 * even the implied warranty of MERCHANTABILITY or FITNESS FOR A PARTICULAR PURPOSE. See the GNU
 * General Public License for more details.
 *
 * You should have received a copy of the GNU General Public License along with Serow. If not,
 * see <https://www.gnu.org/licenses/>.
 **/
#include "ContactEKF.hpp"

#include "lie.hpp"

namespace serow {

void ContactEKF::init(const BaseState& state, std::set<std::string> contacts_frame, bool point_feet,
                      double g, double imu_rate, bool outlier_detection,
                      bool use_onnx, const std::string& robot_name,
                      const std::string& model_path) {
    num_leg_end_effectors_ = contacts_frame.size();
    contacts_frame_ = std::move(contacts_frame);
    g_ = Eigen::Vector3d(0.0, 0.0, -g);
    outlier_detection_ = outlier_detection;
    point_feet_ = point_feet;
    contact_dim_ = point_feet_ ? 3 : 6;
    num_states_ = 15 + contact_dim_ * num_leg_end_effectors_;
    num_inputs_ = 12 + contact_dim_ * num_leg_end_effectors_;
    nominal_dt_ = 1.0 / imu_rate;
    I_.setIdentity(num_states_, num_states_);

    // Initialize state indices
    v_idx_ = Eigen::Array3i::LinSpaced(0, 3);
    r_idx_ = v_idx_ + 3;
    p_idx_ = r_idx_ + 3;
    bg_idx_ = p_idx_ + 3;
    ba_idx_ = bg_idx_ + 3;

    Eigen::Array3i pl_idx = ba_idx_;
    for (const auto& contact_frame : contacts_frame_) {
        pl_idx += 3;
        pl_idx_.insert({contact_frame, pl_idx});
    }

    if (!point_feet_) {
        Eigen::Array3i rl_idx = pl_idx;
        for (const auto& contact_frame : contacts_frame_) {
            rl_idx += 3;
            rl_idx_.insert({contact_frame, rl_idx});
        }
    }

    ng_idx_ = Eigen::Array3i::LinSpaced(0, 3);
    na_idx_ = ng_idx_ + 3;
    nbg_idx_ = na_idx_ + 3;
    nba_idx_ = nbg_idx_ + 3;

    Eigen::Array3i npl_idx = nba_idx_;
    for (const auto& contact_frame : contacts_frame_) {
        npl_idx += 3;
        npl_idx_.insert({contact_frame, npl_idx});
    }

    if (!point_feet_) {
        Eigen::Array3i nrl_idx = npl_idx;
        for (const auto& contact_frame : contacts_frame_) {
            nrl_idx += 3;
            nrl_idx_.insert({contact_frame, nrl_idx});
        }
    }

    // Set the initial state
    P_ = I_;
    P_(v_idx_, v_idx_) = state.base_linear_velocity_cov;
    P_(r_idx_, r_idx_) = state.base_orientation_cov;
    P_(p_idx_, p_idx_) = state.base_position_cov;
    P_(bg_idx_, bg_idx_) = state.imu_angular_velocity_bias_cov;
    P_(ba_idx_, ba_idx_) = state.imu_linear_acceleration_bias_cov;

    for (const auto& contact_frame : contacts_frame_) {
        P_(pl_idx_.at(contact_frame), pl_idx_.at(contact_frame)) =
            state.contacts_position_cov.at(contact_frame);
        if (!point_feet_) {
            P_(rl_idx_.at(contact_frame), rl_idx_.at(contact_frame)) =
                state.contacts_orientation_cov.value().at(contact_frame);
        }
    }

    for (const auto& contact_frame : contacts_frame_) {
        if (state.contacts_position_cov.count(contact_frame)) {
            P_(pl_idx_.at(contact_frame), pl_idx_.at(contact_frame)) =
                state.contacts_position_cov.at(contact_frame);
        }
        if (!point_feet_ && state.contacts_orientation_cov.has_value() &&
            state.contacts_orientation_cov.value().count(contact_frame)) {
            P_(rl_idx_.at(contact_frame), rl_idx_.at(contact_frame)) =
                state.contacts_orientation_cov.value().at(contact_frame);
        }
    }

    // Clear the action covariance gain matrix
    clearAction();

    // Compute some parts of the Input-Noise Jacobian once since they are constants
    // gyro (0), acc (3), gyro_bias (6), acc_bias (9), leg end effectors (12 - 12 + contact_dim * N)
    Lc_.setZero(num_states_, num_inputs_);
    Lc_(v_idx_, na_idx_) = -Eigen::Matrix3d::Identity();
    Lc_(r_idx_, ng_idx_) = -Eigen::Matrix3d::Identity();
    Lc_(bg_idx_, nbg_idx_) = Eigen::Matrix3d::Identity();
    Lc_(ba_idx_, nba_idx_) = Eigen::Matrix3d::Identity();

    for (const auto& contact_frame : contacts_frame_) {
        Lc_(pl_idx_.at(contact_frame), npl_idx_.at(contact_frame)) = -Eigen::Matrix3d::Identity();
        if (!point_feet_) {
            Lc_(rl_idx_.at(contact_frame), nrl_idx_.at(contact_frame)) =
                -Eigen::Matrix3d::Identity();
        }
    }

    last_imu_timestamp_.reset();

    // Initialize ONNX inference if enabled
    use_onnx_ = use_onnx;
    #ifdef USE_ONNX
    if (use_onnx_) {
        if (robot_name.empty()) {
            throw std::runtime_error("Robot name must be provided when using ONNX inference");
        }
        
        try {
            onnx_inference_ = std::make_unique<ONNXInference>();
            onnx_inference_->init(robot_name);
            onnx_state_dim_ = onnx_inference_->getStateDim();
            onnx_action_dim_ = onnx_inference_->getActionDim();

            if (onnx_state_dim_ <= 0) {
                throw std::runtime_error("Invalid state dimension from ONNX model: " + std::to_string(onnx_state_dim_));
            }
        } catch (const std::exception& e) {
            throw std::runtime_error("Failed to initialize ONNX inference: " + std::string(e.what()));
        }
    }
    #else
    if (use_onnx_) {
        throw std::runtime_error("ONNX support is not enabled in this build. Please rebuild with -DUSE_ONNX=ON");
    }
    #endif
    std::cout << "Contact EKF Initialized Successfully" << std::endl;
}

void ContactEKF::setState(const BaseState& state) {
    // Set the error state covariance
    P_ = I_;
    P_(v_idx_, v_idx_) = state.base_linear_velocity_cov;
    P_(r_idx_, r_idx_) = state.base_orientation_cov;
    P_(p_idx_, p_idx_) = state.base_position_cov;
    P_(bg_idx_, bg_idx_) = state.imu_angular_velocity_bias_cov;
    P_(ba_idx_, ba_idx_) = state.imu_linear_acceleration_bias_cov;

    for (const auto& contact_frame : contacts_frame_) {
        P_(pl_idx_.at(contact_frame), pl_idx_.at(contact_frame)) =
            state.contacts_position_cov.at(contact_frame);
        if (!point_feet_) {
            P_(rl_idx_.at(contact_frame), rl_idx_.at(contact_frame)) =
                state.contacts_orientation_cov.value().at(contact_frame);
        }
    }

    for (const auto& contact_frame : contacts_frame_) {
        if (state.contacts_position_cov.count(contact_frame)) {
            P_(pl_idx_.at(contact_frame), pl_idx_.at(contact_frame)) =
                state.contacts_position_cov.at(contact_frame);
        }
        if (!point_feet_ && state.contacts_orientation_cov.has_value() &&
            state.contacts_orientation_cov.value().count(contact_frame)) {
            P_(rl_idx_.at(contact_frame), rl_idx_.at(contact_frame)) =
                state.contacts_orientation_cov.value().at(contact_frame);
        }
    }
    
    // Clear the action covariance gain matrix
    clearAction();

    last_imu_timestamp_ = state.timestamp;
}

std::tuple<Eigen::MatrixXd, Eigen::MatrixXd> ContactEKF::computePredictionJacobians(
    const BaseState& state, Eigen::Vector3d angular_velocity) {
    angular_velocity -= state.imu_angular_velocity_bias;
    const Eigen::Vector3d& v = state.base_linear_velocity;
    const Eigen::Matrix3d& R = state.base_orientation.toRotationMatrix();

    Eigen::MatrixXd Ac(num_states_, num_states_), Lc(num_states_, num_inputs_);
    Lc = Lc_;
    Lc(v_idx_, ng_idx_) = -lie::so3::wedge(v);
    for (const auto& contact_frame : contacts_frame_) {
        Lc_(pl_idx_.at(contact_frame), npl_idx_.at(contact_frame)) = -R;
    }

    Ac.setZero();
    Ac(v_idx_, v_idx_) = -lie::so3::wedge(angular_velocity);
    Ac(v_idx_, r_idx_).noalias() = lie::so3::wedge(R.transpose() * g_);
    Ac(v_idx_, bg_idx_) = -lie::so3::wedge(v);
    Ac(v_idx_, ba_idx_) = -Eigen::Matrix3d::Identity();
    Ac(r_idx_, r_idx_) = -lie::so3::wedge(angular_velocity);
    Ac(r_idx_, bg_idx_) = -Eigen::Matrix3d::Identity();
    Ac(p_idx_, v_idx_) = R;
    Ac(p_idx_, r_idx_).noalias() = -R * lie::so3::wedge(v);

    return std::make_tuple(Ac, Lc);
}

void ContactEKF::predict(BaseState& state, const ImuMeasurement& imu,
                         const KinematicMeasurement& kin) {
    double dt = nominal_dt_;
    if (last_imu_timestamp_.has_value()) {
        dt = imu.timestamp - last_imu_timestamp_.value();
    }
    if (dt < nominal_dt_ / 2) {
        std::cout << "[SEROW/ContactEKF]: Predict step sample time is abnormal " << dt
                  << " while the nominal sample time is " << nominal_dt_ << " setting to nominal"
                  << std::endl;
        dt = nominal_dt_;
    }

    // Compute the state and input-state Jacobians
    const auto& [Ac, Lc] = computePredictionJacobians(state, imu.angular_velocity);
    // Euler Discretization - First order Truncation
    const Eigen::MatrixXd Ad = I_ + Ac * dt;

    Eigen::MatrixXd Qc = Eigen::MatrixXd::Zero(num_inputs_, num_inputs_);
    // Covariance Q with full state + biases
    Qc(ng_idx_, ng_idx_) = imu.angular_velocity_cov;
    Qc(na_idx_, na_idx_) = imu.linear_acceleration_cov;
    Qc(nbg_idx_, nbg_idx_) = imu.angular_velocity_bias_cov;
    Qc(nba_idx_, nba_idx_) = imu.linear_acceleration_bias_cov;

    for (const auto& [cf, cs] : kin.contacts_status) {
        const int contact_status = static_cast<int>(cs);
        Qc(npl_idx_.at(cf), npl_idx_.at(cf)).noalias() =
            contact_status * kin.position_slip_cov + (1 - contact_status) * 1e4 * Eigen::Matrix3d::Identity();
        if (!point_feet_) {
            Qc(nrl_idx_.at(cf), nrl_idx_.at(cf)).noalias() =
                contact_status * kin.orientation_slip_cov + (1 - contact_status) * 1e4 * Eigen::Matrix3d::Identity();
        }
    }

    // Predict the state error covariance
    const Eigen::MatrixXd Qd = Ad * Lc * Qc * Lc.transpose() * Ad.transpose() * dt;
    P_ = Ad * P_ * Ad.transpose() + Qd;

    // Predict the state
    computeDiscreteDynamics(state, dt, imu.angular_velocity, imu.linear_acceleration,
                            kin.contacts_status, kin.contacts_position, kin.contacts_orientation);
    last_imu_timestamp_ = imu.timestamp;

    // Clear the action covariance gain matrix
    clearAction();

    // Clear the innovation and update buffers
    contact_position_innovation_.clear();
    contact_orientation_innovation_.clear();
    base_position_per_contact_position_update_.clear();
    base_orientation_per_contact_position_update_.clear();
    base_position_per_contact_orientation_update_.clear();
    base_orientation_per_contact_orientation_update_.clear();
}

void ContactEKF::computeDiscreteDynamics(
    BaseState& state, double dt, Eigen::Vector3d angular_velocity,
    Eigen::Vector3d linear_acceleration, std::optional<std::map<std::string, bool>> contacts_status,
    std::optional<std::map<std::string, Eigen::Vector3d>> contacts_position,
    std::optional<std::map<std::string, Eigen::Quaterniond>> contacts_orientations) {
    angular_velocity -= state.imu_angular_velocity_bias;
    linear_acceleration -= state.imu_linear_acceleration_bias;

    // Nonlinear Process Model
    const Eigen::Vector3d v = state.base_linear_velocity;
    const Eigen::Matrix3d R = state.base_orientation.toRotationMatrix();
    const Eigen::Vector3d r = state.base_position;

    // Linear velocity
    state.base_linear_velocity.noalias() =
        (v.cross(angular_velocity) + R.transpose() * g_ + linear_acceleration) * dt + v;

    // Position
    state.base_position.noalias() = (R * v) * dt + r;

    // Orientation
    state.base_orientation =
        Eigen::Quaterniond(lie::so3::plus(R, angular_velocity * dt)).normalized();

    // Predicted contacts positions
    if (contacts_status.has_value() && contacts_position.has_value()) {
        for (const auto& [cf, cs] : contacts_status.value()) {
            if (contacts_position.value().count(cf)) {
                if (!cs) {
                    state.contacts_position[cf].noalias() =
                        (r + R * contacts_position.value().at(cf));
                }
            }
        }
    }

    // Predicted contacts orientations
    if (!point_feet_ && contacts_status.has_value() && contacts_orientations.has_value()) {
        for (const auto& [cf, cs] : contacts_status.value()) {
            if (contacts_orientations.value().count(cf)) {
                if (!cs) {
                    state.contacts_orientation.value().at(cf) =
                        Eigen::Quaterniond(R *
                                           contacts_orientations.value().at(cf).toRotationMatrix())
                            .normalized();
                }
            }
        }
    }
}

void ContactEKF::updateWithContactPosition(BaseState& state, const std::string& cf,  const bool cs, 
    const double cp_prob, const Eigen::Vector3d& cp, Eigen::Matrix3d cp_noise, 
    const Eigen::Matrix3d& position_cov, std::shared_ptr<TerrainElevation> terrain_estimator) {
        if (!cs)
            return;
        
        const double csd = cs ? 1.0 : 0.0;

        if (use_onnx_) {
            Eigen::VectorXd onnx_state = Eigen::VectorXd::Zero(onnx_state_dim_);
            Eigen::VectorXd onnx_action = Eigen::VectorXd::Ones(onnx_action_dim_);
            if (point_feet_ && state.contacts_position.count(cf) && cp_prob > 0.0) {
                const Eigen::Matrix3d R_base = state.base_orientation.toRotationMatrix().transpose();
                const Eigen::Vector3d rel_pos = R_base * (state.contacts_position.at(cf) - state.base_position);
                const Eigen::Matrix3d R = cp_noise + position_cov;
                const Eigen::Vector3d e = cp_prob * R.inverse() * (rel_pos - cp);
                onnx_state = e;
                onnx_action = getAction(onnx_state);
            } 
            setAction(cf, onnx_action);
        }

        // Check if the action covariance gain matrix is not the zero matrix    
        cp_noise = csd * (cp_noise + position_cov);
        if (contact_position_action_cov_gain_.at(cf) != Eigen::VectorXd::Zero(6)) {
            Eigen::Matrix3d L = Eigen::Matrix3d::Zero();
            const Eigen::VectorXd& action = contact_position_action_cov_gain_.at(cf);
            L(0, 0) = action(0);
            L(1, 1) = action(1);
            L(2, 2) = action(2);
            L(1, 0) = action(3);
            L(2, 0) = action(4);
            L(2, 1) = action(5);
            cp_noise = L * L.transpose();
        }       
        cp_noise += (1.0 - csd) * Eigen::Matrix3d::Identity() * 1e4;

        // If the terrain estimator is in the loop reduce the effect that kinematics has in the
        // contact height update
        if (terrain_estimator) {
            const Eigen::Matrix3d R = state.base_orientation.toRotationMatrix();
            cp_noise = R * cp_noise * R.transpose();
            cp_noise(2, 0) = 0.0;
            cp_noise(2, 1) = 0.0;
            cp_noise(2, 2) = 0.01;
            cp_noise(0, 2) = 0.0;
            cp_noise(1, 2) = 0.0;
            cp_noise = R.transpose() * cp_noise * R;
        }

        const int num_iter = 5;
        Eigen::MatrixXd H(3, num_states_);
        Eigen::MatrixXd K(num_states_, 3);
        Eigen::Vector3d z;
        Eigen::Matrix3d s;

        // Iterative ESKF update
        for (size_t iter = 0; iter < num_iter; iter++) {
            H.setZero();
            const Eigen::Vector3d x = state.base_orientation.toRotationMatrix().transpose() *
                (state.contacts_position.at(cf) - state.base_position);
            z = cp - x;
            H.block(0, p_idx_[0], 3, 3) = -state.base_orientation.toRotationMatrix().transpose();
            H.block(0, pl_idx_.at(cf)[0], 3, 3) =
                state.base_orientation.toRotationMatrix().transpose();
            H.block(0, r_idx_[0], 3, 3) = lie::so3::wedge(x);

            // Normal ESKF update
            s.noalias() = cp_noise + H * P_ * H.transpose();
            K.noalias() = P_ * H.transpose() * s.inverse();
            const Eigen::VectorXd dx = K * z;
            updateState(state, dx, P_);
            if (dx.norm() < 1e-5) {
                break;
            }
        }

        if (!outlier_detection_) {
            P_ = (I_ - K * H) * P_;
        } else {
            // RESKF update
            contact_outlier_detector.init();
            Eigen::MatrixXd P_i = P_;
            BaseState updated_state_i = state;
            for (size_t i = 0; i < contact_outlier_detector.iters; i++) {
                if (contact_outlier_detector.zeta > contact_outlier_detector.threshold) {
                    const Eigen::Matrix3d R_z =
                        cp_noise / contact_outlier_detector.zeta;
                    s.noalias() = R_z + H * P_ * H.transpose();
                    K.noalias() = P_ * H.transpose() * s.inverse();
                    const Eigen::VectorXd dx = K * z;
                    P_i = (I_ - K * H) * P_;
                    updated_state_i = updateStateCopy(state, dx, P_);

                    // Outlier detection with the relative contact position measurement vector
                    const Eigen::Vector3d x_i =
                        updated_state_i.base_orientation.toRotationMatrix().transpose() *
                        (updated_state_i.contacts_position.at(cf) - updated_state_i.base_position);
                    const Eigen::Matrix3d BetaT = cp * cp.transpose() - 2.0 * cp * x_i.transpose() +
                        x_i * x_i.transpose() + H * P_i * H.transpose();
                    contact_outlier_detector.estimate(BetaT, cp_noise);
                } else {
                    // Measurement is an outlier
                    updated_state_i = state;
                    P_i = P_;
                    break;
                }
            }
            P_ = std::move(P_i);
            state = std::move(updated_state_i);
            if (cs) {
                contact_position_innovation_[cf] = {z, s + 1e-6 * Eigen::Matrix3d::Identity()};
                base_position_per_contact_position_update_[cf] = state.base_position;
                base_orientation_per_contact_position_update_[cf] = state.base_orientation;
            }
        }
}

void ContactEKF::updateWithContactOrientation(BaseState& state, const std::string& cf, const bool cs, 
    const Eigen::Quaterniond& co, Eigen::Matrix3d co_noise, const Eigen::Matrix3d& orientation_cov) {
    const double csd = cs ? 1.0 : 0.0;
    
    // Check if the action covariance gain matrix is not the zero matrix    
    co_noise = csd * (co_noise + orientation_cov);
    if (contact_orientation_action_cov_gain_.at(cf) != Eigen::VectorXd::Zero(6)) {
        Eigen::Matrix3d L = Eigen::Matrix3d::Zero();
        const Eigen::VectorXd& action = contact_orientation_action_cov_gain_.at(cf);
        L(0, 0) = action(0);
        L(1, 1) = action(1);
        L(2, 2) = action(2);
        L(1, 0) = action(3);
        L(2, 0) = action(4);
        L(2, 1) = action(5);
        co_noise = L * L.transpose();
    }       
    co_noise += (1.0 - csd) * Eigen::Matrix3d::Identity() * 1e4;

    const int num_iter = 5;
    Eigen::MatrixXd H(3, num_states_);
    Eigen::MatrixXd K(num_states_, 3);
    Eigen::Vector3d z;
    Eigen::Matrix3d s;

    // Iterative ESKF update
    for (size_t iter = 0; iter < num_iter; iter++) {
        // Construct the innovation vector z
        const Eigen::Quaterniond x = Eigen::Quaterniond(
                state.contacts_orientation.value().at(cf).toRotationMatrix().transpose() * 
                state.base_orientation.toRotationMatrix());
        z = lie::so3::minus(co, x);

        // Construct the linearized measurement matrix H
        H.setZero();
        H.block(0, r_idx_[0], 3, 3) = -x.toRotationMatrix();
        H.block(0, rl_idx_.at(cf)[0], 3, 3) = Eigen::Matrix3d::Identity();
        s.noalias() = co_noise / contact_outlier_detector.zeta + H * P_ * H.transpose();
        K.noalias() = P_ * H.transpose() * s.inverse();
        const Eigen::VectorXd dx = K * z;
        updateState(state, dx, P_);
        if (dx.norm() < 1e-5) {
            break;
        }
        P_ = (I_ - K * H) * P_;
    }

    if (cs) {
        contact_orientation_innovation_[cf] = {z, s + 1e-6 * Eigen::Matrix3d::Identity()}; 
        base_position_per_contact_orientation_update_[cf] = state.base_position;
        base_orientation_per_contact_orientation_update_[cf] = state.base_orientation;
    }
}


void ContactEKF::updateWithContacts(
    BaseState& state, const std::map<std::string, Eigen::Vector3d>& contacts_position,
    std::map<std::string, Eigen::Matrix3d> contacts_position_noise,
    const std::map<std::string, bool>& contacts_status, 
    const std::map<std::string, double>& contacts_probability, const Eigen::Matrix3d& position_cov,
    std::optional<std::map<std::string, Eigen::Quaterniond>> contacts_orientation,
    std::optional<std::map<std::string, Eigen::Matrix3d>> contacts_orientation_noise,
    std::optional<Eigen::Matrix3d> orientation_cov,
    std::shared_ptr<TerrainElevation> terrain_estimator) {
    for (const auto& [cf, cs]: contacts_status) {
        updateWithContactPosition(state, cf, cs, contacts_probability.at(cf), contacts_position.at(cf), 
            contacts_position_noise.at(cf), position_cov, terrain_estimator);
        if (!point_feet_ && contacts_orientation.has_value() && orientation_cov.has_value()) {
            updateWithContactOrientation(state, cf, cs, contacts_orientation.value().at(cf), 
                contacts_orientation_noise.value().at(cf), orientation_cov.value());
        }
    }
}

void ContactEKF::updateWithOdometry(BaseState& state, const Eigen::Vector3d& base_position,
                                    const Eigen::Quaterniond& base_orientation,
                                    const Eigen::Matrix3d& base_position_cov,
                                    const Eigen::Matrix3d& base_orientation_cov) {
    Eigen::MatrixXd H(6, num_states_);
    H.setZero();
    Eigen::MatrixXd R = Eigen::Matrix<double, 6, 6>::Zero();

    // Construct the innovation vector z
    const Eigen::Vector3d zp = base_position - state.base_position;
    const Eigen::Vector3d zq = lie::so3::minus(base_orientation, state.base_orientation);
    Eigen::VectorXd z(6);
    z.setZero();
    z.head(3) = zp;
    z.tail(3) = zq;

    // Construct the linearized measurement matrix H
    H.block(0, p_idx_[0], 3, 3) = Eigen::Matrix3d::Identity();
    H.block(3, r_idx_[0], 3, 3) = Eigen::Matrix3d::Identity();

    // Construct the measurement noise matrix R
    R.topLeftCorner<3, 3>() = base_position_cov;
    R.bottomRightCorner<3, 3>() = base_orientation_cov;

    const Eigen::Matrix<double, 6, 6> s = R + H * P_ * H.transpose();
    const Eigen::MatrixXd K = P_ * H.transpose() * s.inverse();
    const Eigen::VectorXd dx = K * z;

    P_ = (I_ - K * H) * P_;
    updateState(state, dx, P_);
}

void ContactEKF::updateWithTerrain(BaseState& state,
                                   const std::map<std::string, bool>& contacts_status,
                                   std::shared_ptr<TerrainElevation> terrain_estimator) {
    // Construct the innovation vector z, the linearized measurement matrix H, and the measurement
    // noise matrix R
    Eigen::VectorXd z(1);
    Eigen::MatrixXd H(1, num_states_);
    Eigen::MatrixXd R(1, 1);
    z.setZero();
    R.setIdentity();

    for (const auto& [cf, cs] : contacts_status) {
        // Update only when the elevation at the contact points is available and updated in the map
        if (cs) {
            const std::array<float, 2> con_pos_xy = {
                static_cast<float>(state.contacts_position.at(cf).x()),
                static_cast<float>(state.contacts_position.at(cf).y())};
            auto elevation = terrain_estimator->getElevation(con_pos_xy);
            if (elevation.has_value() && elevation.value().updated) {
                // Construct the linearized measurement matrix H
                H.setZero();
                H(0, pl_idx_.at(cf)[2]) = 1.0;

                // Compute innovation
                z(0) = static_cast<double>(elevation.value().height) -
                    state.contacts_position.at(cf).z();

                // Construct the measurement noise matrix R
                R(0, 0) = static_cast<double>(elevation.value().variance);

                const Eigen::MatrixXd s = R + H * P_ * H.transpose();
                const Eigen::MatrixXd K = P_ * H.transpose() * s.inverse();
                const Eigen::VectorXd dx = K * z;
                updateState(state, dx, P_);
                P_ = (I_ - K * H) * P_;
            }
        }
    }
}

BaseState ContactEKF::updateStateCopy(const BaseState& state, const Eigen::VectorXd& dx,
                                      const Eigen::MatrixXd& P) const {
    BaseState updated_state = state;
    updated_state.base_position += dx(p_idx_);
    updated_state.base_position_cov = P(p_idx_, p_idx_);
    updated_state.base_linear_velocity += dx(v_idx_);
    updated_state.base_linear_velocity_cov = P(v_idx_, v_idx_);
    updated_state.base_orientation =
        Eigen::Quaterniond(lie::so3::plus(state.base_orientation.toRotationMatrix(), dx(r_idx_)))
            .normalized();
    updated_state.base_orientation_cov = P(r_idx_, r_idx_);
    updated_state.imu_angular_velocity_bias += dx(bg_idx_);
    updated_state.imu_angular_velocity_bias_cov = P(bg_idx_, bg_idx_);
    updated_state.imu_linear_acceleration_bias += dx(ba_idx_);
    updated_state.imu_linear_acceleration_bias_cov = P(ba_idx_, ba_idx_);

    for (const auto& cf : contacts_frame_) {
        updated_state.contacts_position.at(cf) += dx(pl_idx_.at(cf));
        updated_state.contacts_position_cov.at(cf) = P(pl_idx_.at(cf), pl_idx_.at(cf));
    }

    if (!point_feet_) {
        if (state.contacts_orientation.has_value()) {
            for (const auto& cf : contacts_frame_) {
                updated_state.contacts_orientation.value().at(cf) =
                    Eigen::Quaterniond(
                        lie::so3::plus(state.contacts_orientation.value().at(cf).toRotationMatrix(),
                                       dx(rl_idx_.at(cf))))
                        .normalized();
                updated_state.contacts_orientation_cov.value().at(cf) =
                    P(rl_idx_.at(cf), rl_idx_.at(cf));
            }
        } else {
            std::cerr << "Contacts orientations not initialized, skipping in update" << std::endl;
        }
    }
    return updated_state;
}

void ContactEKF::updateState(BaseState& state, const Eigen::VectorXd& dx,
                             const Eigen::MatrixXd& P) const {
    state.base_position += dx(p_idx_);
    state.base_position_cov = P(p_idx_, p_idx_);
    state.base_linear_velocity += dx(v_idx_);
    state.base_linear_velocity_cov = P(v_idx_, v_idx_);
    state.base_orientation =
        Eigen::Quaterniond(lie::so3::plus(state.base_orientation.toRotationMatrix(), dx(r_idx_)))
            .normalized();
    state.base_orientation_cov = P(r_idx_, r_idx_);
    state.imu_angular_velocity_bias += dx(bg_idx_);
    state.imu_angular_velocity_bias_cov = P(bg_idx_, bg_idx_);
    state.imu_linear_acceleration_bias += dx(ba_idx_);
    state.imu_linear_acceleration_bias_cov = P(ba_idx_, ba_idx_);

    for (const auto& cf : contacts_frame_) {
        state.contacts_position.at(cf) += dx(pl_idx_.at(cf));
        state.contacts_position_cov.at(cf) = P(pl_idx_.at(cf), pl_idx_.at(cf));
    }

    if (!point_feet_) {
        if (state.contacts_orientation.has_value()) {
            for (const auto& cf : contacts_frame_) {
                state.contacts_orientation.value().at(cf) =
                    Eigen::Quaterniond(
                        lie::so3::plus(state.contacts_orientation.value().at(cf).toRotationMatrix(),
                                       dx(rl_idx_.at(cf))))
                        .normalized();
                state.contacts_orientation_cov.value().at(cf) = P(rl_idx_.at(cf), rl_idx_.at(cf));
            }
        } else {
            std::cerr << "Contacts orientations not initialized, skipping in update" << std::endl;
        }
    }
}

void ContactEKF::update(BaseState& state, const KinematicMeasurement& kin,
                        std::optional<OdometryMeasurement> odom,
                        std::shared_ptr<TerrainElevation> terrain_estimator) {
    // Use the predicted state to update the terrain estimator
    if (terrain_estimator) {
        for (const auto& [cf, cp] : kin.contacts_probability) {
            if (cp > 0.15) {
                Eigen::Isometry3d T_world_to_base = Eigen::Isometry3d::Identity();
                T_world_to_base.translation() = state.base_position;
                T_world_to_base.linear() = state.base_orientation.toRotationMatrix();
                const Eigen::Vector3d con_pos_world =
                    T_world_to_base * kin.contacts_position.at(cf);
                const std::array<float, 2> con_pos_xy = {static_cast<float>(con_pos_world.x()),
                                                         static_cast<float>(con_pos_world.y())};
                const float con_pos_z = static_cast<float>(con_pos_world.z());

                // Transform measurement noise to world frame
                const Eigen::Matrix3d con_cov = T_world_to_base.linear() *
                    kin.contacts_position_noise.at(cf) * T_world_to_base.linear().transpose();

                if (!terrain_estimator->update(con_pos_xy, con_pos_z,
                                               static_cast<float>(con_cov(2, 2)))) {
                    std::cout << "Contact for " << cf
                              << " is not inside the terrain elevation map and thus height is not "
                                 "updated "
                              << std::endl;
                }
            }
        }
    }

    // Update the state with the absolute IMU orientation
    updateWithIMUOrientation(state, kin.base_orientation, kin.base_orientation_cov);

    // Update the state with the relative to base contacts
    updateWithContacts(state, kin.contacts_position, kin.contacts_position_noise,
                       kin.contacts_status, kin.contacts_probability, kin.position_cov, 
                       kin.contacts_orientation, kin.contacts_orientation_noise, 
                       kin.orientation_cov, terrain_estimator);

    if (odom.has_value()) {
        updateWithOdometry(state, odom->base_position, odom->base_orientation,
                           odom->base_position_cov, odom->base_orientation_cov);
    }

    // Update the state with the absolute terrain height at each contact location and potentially
    // recenter the terrain mapper
    if (terrain_estimator) {
        updateWithTerrain(state, kin.contacts_status, terrain_estimator);
        // Recenter the map
        const std::array<float, 2> base_pos_xy = {static_cast<float>(state.base_position.x()),
                                                  static_cast<float>(state.base_position.y())};
        const std::array<float, 2>& map_origin_xy = terrain_estimator->getMapOrigin();
        if ((abs(base_pos_xy[0] - map_origin_xy[0]) > 0.35) ||
            (abs(base_pos_xy[1] - map_origin_xy[1]) > 0.35)) {
            terrain_estimator->recenter(base_pos_xy);
        }
    }
}

<<<<<<< HEAD
void ContactEKF::clearAction() {
    for (const auto& cf : contacts_frame_) {
        contact_position_action_cov_gain_[cf] = Eigen::VectorXd::Zero(6);
        if (!point_feet_) {
            contact_orientation_action_cov_gain_[cf] = Eigen::VectorXd::Zero(6);
        }
=======
void ContactEKF::updateWithIMUOrientation(BaseState& state,
                                          const Eigen::Quaterniond& imu_orientation,
                                          const Eigen::Matrix3d& imu_orientation_cov) {
    // Construct the linearized measurement matrix H
    Eigen::MatrixXd H;
    H.setZero(3, num_states_);
    H.block(0, r_idx_[0], 3, 3) = Eigen::Matrix3d::Identity();

    // Construct the innovation vector z
    const Eigen::Vector3d z = lie::so3::minus(imu_orientation, state.base_orientation);

    // Construct the measurement noise matrix R
    const Eigen::Matrix3d& R = imu_orientation_cov;

    const Eigen::Matrix3d s = R + H * P_ * H.transpose();
    const Eigen::MatrixXd K = P_ * H.transpose() * s.inverse();
    const Eigen::VectorXd dx = K * z;

    P_ = (I_ - K * H) * P_;
    updateState(state, dx, P_);
}

void ContactEKF::setAction(const std::string& cf, const Eigen::VectorXd& action) {
    const size_t num_actions = 2 + 2 * !point_feet_;
    if (action.size() != static_cast<Eigen::Index>(num_actions)) {
        throw std::invalid_argument("Action size must be 2 + 2 if point_feet is false");
>>>>>>> 20c021ae
    }
}

void ContactEKF::setAction(const std::string& cf, const Eigen::VectorXd& action) {
    if (action.size() == 6) {
        contact_position_action_cov_gain_.at(cf) = action;
    } else if (action.size() == 12) {
        contact_position_action_cov_gain_.at(cf) = action.head(6);
        if (!point_feet_) {
            contact_orientation_action_cov_gain_.at(cf) = action.tail(6);
        }
    } else {
        throw std::invalid_argument("Action vector must have 6 or 12 elements");
    }
}

bool ContactEKF::getContactPositionInnovation(const std::string& contact_frame,
                                              Eigen::Vector3d& base_position,
                                              Eigen::Quaterniond& base_orientation,
                                              Eigen::Vector3d& innovation,
                                              Eigen::Matrix3d& covariance) const {
    if (contact_position_innovation_.find(contact_frame) != contact_position_innovation_.end()) {
        innovation = contact_position_innovation_.at(contact_frame).first;
        covariance = contact_position_innovation_.at(contact_frame).second;
        base_position = base_position_per_contact_position_update_.at(contact_frame);
        base_orientation = base_orientation_per_contact_position_update_.at(contact_frame);
        return true;
    }
    return false;
}

bool ContactEKF::getContactOrientationInnovation(const std::string& contact_frame,
                                                 Eigen::Vector3d& base_position,
                                                 Eigen::Quaterniond& base_orientation,
                                                 Eigen::Vector3d& innovation,
                                                 Eigen::Matrix3d& covariance) const {
    if (point_feet_) {
        return false;
    }

    if (contact_orientation_innovation_.find(contact_frame) !=
        contact_orientation_innovation_.end()) {
        innovation = contact_orientation_innovation_.at(contact_frame).first;
        covariance = contact_orientation_innovation_.at(contact_frame).second;
        base_position = base_position_per_contact_orientation_update_.at(contact_frame);
        base_orientation = base_orientation_per_contact_orientation_update_.at(contact_frame);
        return true;
    }
    return false;
}

Eigen::VectorXd ContactEKF::getAction(const Eigen::VectorXd& state) {
    #ifdef USE_ONNX
    if (use_onnx_ && onnx_inference_) {
        if (state.size() != onnx_state_dim_) {
            throw std::runtime_error("State vector dimension mismatch. Expected " + 
                                   std::to_string(onnx_state_dim_) + ", got " + 
                                   std::to_string(state.size()));
        }
        return onnx_inference_->getAction(state);
    }
    #endif
    
    // Default action if ONNX is not enabled or not initialized
    return Eigen::VectorXd::Ones(6 + 6 * !point_feet_);
}

}  // namespace serow<|MERGE_RESOLUTION|>--- conflicted
+++ resolved
@@ -17,9 +17,8 @@
 namespace serow {
 
 void ContactEKF::init(const BaseState& state, std::set<std::string> contacts_frame, bool point_feet,
-                      double g, double imu_rate, bool outlier_detection,
-                      bool use_onnx, const std::string& robot_name,
-                      const std::string& model_path) {
+                      double g, double imu_rate, bool outlier_detection, bool use_onnx,
+                      const std::string& robot_name, const std::string& model_path) {
     num_leg_end_effectors_ = contacts_frame.size();
     contacts_frame_ = std::move(contacts_frame);
     g_ = Eigen::Vector3d(0.0, 0.0, -g);
@@ -123,12 +122,12 @@
 
     // Initialize ONNX inference if enabled
     use_onnx_ = use_onnx;
-    #ifdef USE_ONNX
+#ifdef USE_ONNX
     if (use_onnx_) {
         if (robot_name.empty()) {
             throw std::runtime_error("Robot name must be provided when using ONNX inference");
         }
-        
+
         try {
             onnx_inference_ = std::make_unique<ONNXInference>();
             onnx_inference_->init(robot_name);
@@ -136,17 +135,20 @@
             onnx_action_dim_ = onnx_inference_->getActionDim();
 
             if (onnx_state_dim_ <= 0) {
-                throw std::runtime_error("Invalid state dimension from ONNX model: " + std::to_string(onnx_state_dim_));
+                throw std::runtime_error("Invalid state dimension from ONNX model: " +
+                                         std::to_string(onnx_state_dim_));
             }
         } catch (const std::exception& e) {
-            throw std::runtime_error("Failed to initialize ONNX inference: " + std::string(e.what()));
-        }
-    }
-    #else
+            throw std::runtime_error("Failed to initialize ONNX inference: " +
+                                     std::string(e.what()));
+        }
+    }
+#else
     if (use_onnx_) {
-        throw std::runtime_error("ONNX support is not enabled in this build. Please rebuild with -DUSE_ONNX=ON");
-    }
-    #endif
+        throw std::runtime_error(
+            "ONNX support is not enabled in this build. Please rebuild with -DUSE_ONNX=ON");
+    }
+#endif
     std::cout << "Contact EKF Initialized Successfully" << std::endl;
 }
 
@@ -179,7 +181,7 @@
                 state.contacts_orientation_cov.value().at(contact_frame);
         }
     }
-    
+
     // Clear the action covariance gain matrix
     clearAction();
 
@@ -239,11 +241,12 @@
 
     for (const auto& [cf, cs] : kin.contacts_status) {
         const int contact_status = static_cast<int>(cs);
-        Qc(npl_idx_.at(cf), npl_idx_.at(cf)).noalias() =
-            contact_status * kin.position_slip_cov + (1 - contact_status) * 1e4 * Eigen::Matrix3d::Identity();
+        Qc(npl_idx_.at(cf), npl_idx_.at(cf)).noalias() = contact_status * kin.position_slip_cov +
+            (1 - contact_status) * 1e4 * Eigen::Matrix3d::Identity();
         if (!point_feet_) {
             Qc(nrl_idx_.at(cf), nrl_idx_.at(cf)).noalias() =
-                contact_status * kin.orientation_slip_cov + (1 - contact_status) * 1e4 * Eigen::Matrix3d::Identity();
+                contact_status * kin.orientation_slip_cov +
+                (1 - contact_status) * 1e4 * Eigen::Matrix3d::Identity();
         }
     }
 
@@ -319,129 +322,132 @@
     }
 }
 
-void ContactEKF::updateWithContactPosition(BaseState& state, const std::string& cf,  const bool cs, 
-    const double cp_prob, const Eigen::Vector3d& cp, Eigen::Matrix3d cp_noise, 
-    const Eigen::Matrix3d& position_cov, std::shared_ptr<TerrainElevation> terrain_estimator) {
-        if (!cs)
-            return;
-        
-        const double csd = cs ? 1.0 : 0.0;
-
-        if (use_onnx_) {
-            Eigen::VectorXd onnx_state = Eigen::VectorXd::Zero(onnx_state_dim_);
-            Eigen::VectorXd onnx_action = Eigen::VectorXd::Ones(onnx_action_dim_);
-            if (point_feet_ && state.contacts_position.count(cf) && cp_prob > 0.0) {
-                const Eigen::Matrix3d R_base = state.base_orientation.toRotationMatrix().transpose();
-                const Eigen::Vector3d rel_pos = R_base * (state.contacts_position.at(cf) - state.base_position);
-                const Eigen::Matrix3d R = cp_noise + position_cov;
-                const Eigen::Vector3d e = cp_prob * R.inverse() * (rel_pos - cp);
-                onnx_state = e;
-                onnx_action = getAction(onnx_state);
-            } 
-            setAction(cf, onnx_action);
-        }
-
-        // Check if the action covariance gain matrix is not the zero matrix    
-        cp_noise = csd * (cp_noise + position_cov);
-        if (contact_position_action_cov_gain_.at(cf) != Eigen::VectorXd::Zero(6)) {
-            Eigen::Matrix3d L = Eigen::Matrix3d::Zero();
-            const Eigen::VectorXd& action = contact_position_action_cov_gain_.at(cf);
-            L(0, 0) = action(0);
-            L(1, 1) = action(1);
-            L(2, 2) = action(2);
-            L(1, 0) = action(3);
-            L(2, 0) = action(4);
-            L(2, 1) = action(5);
-            cp_noise = L * L.transpose();
-        }       
-        cp_noise += (1.0 - csd) * Eigen::Matrix3d::Identity() * 1e4;
-
-        // If the terrain estimator is in the loop reduce the effect that kinematics has in the
-        // contact height update
-        if (terrain_estimator) {
-            const Eigen::Matrix3d R = state.base_orientation.toRotationMatrix();
-            cp_noise = R * cp_noise * R.transpose();
-            cp_noise(2, 0) = 0.0;
-            cp_noise(2, 1) = 0.0;
-            cp_noise(2, 2) = 0.01;
-            cp_noise(0, 2) = 0.0;
-            cp_noise(1, 2) = 0.0;
-            cp_noise = R.transpose() * cp_noise * R;
-        }
-
-        const int num_iter = 5;
-        Eigen::MatrixXd H(3, num_states_);
-        Eigen::MatrixXd K(num_states_, 3);
-        Eigen::Vector3d z;
-        Eigen::Matrix3d s;
-
-        // Iterative ESKF update
-        for (size_t iter = 0; iter < num_iter; iter++) {
-            H.setZero();
-            const Eigen::Vector3d x = state.base_orientation.toRotationMatrix().transpose() *
-                (state.contacts_position.at(cf) - state.base_position);
-            z = cp - x;
-            H.block(0, p_idx_[0], 3, 3) = -state.base_orientation.toRotationMatrix().transpose();
-            H.block(0, pl_idx_.at(cf)[0], 3, 3) =
-                state.base_orientation.toRotationMatrix().transpose();
-            H.block(0, r_idx_[0], 3, 3) = lie::so3::wedge(x);
-
-            // Normal ESKF update
-            s.noalias() = cp_noise + H * P_ * H.transpose();
-            K.noalias() = P_ * H.transpose() * s.inverse();
-            const Eigen::VectorXd dx = K * z;
-            updateState(state, dx, P_);
-            if (dx.norm() < 1e-5) {
+void ContactEKF::updateWithContactPosition(BaseState& state, const std::string& cf, const bool cs,
+                                           const double cp_prob, const Eigen::Vector3d& cp,
+                                           Eigen::Matrix3d cp_noise,
+                                           const Eigen::Matrix3d& position_cov,
+                                           std::shared_ptr<TerrainElevation> terrain_estimator) {
+    if (!cs)
+        return;
+
+    const double csd = cs ? 1.0 : 0.0;
+
+    if (use_onnx_) {
+        Eigen::VectorXd onnx_state = Eigen::VectorXd::Zero(onnx_state_dim_);
+        Eigen::VectorXd onnx_action = Eigen::VectorXd::Ones(onnx_action_dim_);
+        if (point_feet_ && state.contacts_position.count(cf) && cp_prob > 0.0) {
+            const Eigen::Matrix3d R_base = state.base_orientation.toRotationMatrix().transpose();
+            const Eigen::Vector3d rel_pos =
+                R_base * (state.contacts_position.at(cf) - state.base_position);
+            const Eigen::Matrix3d R = cp_noise + position_cov;
+            const Eigen::Vector3d e = cp_prob * R.inverse() * (rel_pos - cp);
+            onnx_state = e;
+            onnx_action = getAction(onnx_state);
+        }
+        setAction(cf, onnx_action);
+    }
+
+    // Check if the action covariance gain matrix is not the zero matrix
+    cp_noise = csd * (cp_noise + position_cov);
+    if (contact_position_action_cov_gain_.at(cf) != Eigen::VectorXd::Zero(6)) {
+        Eigen::Matrix3d L = Eigen::Matrix3d::Zero();
+        const Eigen::VectorXd& action = contact_position_action_cov_gain_.at(cf);
+        L(0, 0) = action(0);
+        L(1, 1) = action(1);
+        L(2, 2) = action(2);
+        L(1, 0) = action(3);
+        L(2, 0) = action(4);
+        L(2, 1) = action(5);
+        cp_noise = L * L.transpose();
+    }
+    cp_noise += (1.0 - csd) * Eigen::Matrix3d::Identity() * 1e4;
+
+    // If the terrain estimator is in the loop reduce the effect that kinematics has in the
+    // contact height update
+    if (terrain_estimator) {
+        const Eigen::Matrix3d R = state.base_orientation.toRotationMatrix();
+        cp_noise = R * cp_noise * R.transpose();
+        cp_noise(2, 0) = 0.0;
+        cp_noise(2, 1) = 0.0;
+        cp_noise(2, 2) = 0.01;
+        cp_noise(0, 2) = 0.0;
+        cp_noise(1, 2) = 0.0;
+        cp_noise = R.transpose() * cp_noise * R;
+    }
+
+    const int num_iter = 5;
+    Eigen::MatrixXd H(3, num_states_);
+    Eigen::MatrixXd K(num_states_, 3);
+    Eigen::Vector3d z;
+    Eigen::Matrix3d s;
+
+    // Iterative ESKF update
+    for (size_t iter = 0; iter < num_iter; iter++) {
+        H.setZero();
+        const Eigen::Vector3d x = state.base_orientation.toRotationMatrix().transpose() *
+            (state.contacts_position.at(cf) - state.base_position);
+        z = cp - x;
+        H.block(0, p_idx_[0], 3, 3) = -state.base_orientation.toRotationMatrix().transpose();
+        H.block(0, pl_idx_.at(cf)[0], 3, 3) = state.base_orientation.toRotationMatrix().transpose();
+        H.block(0, r_idx_[0], 3, 3) = lie::so3::wedge(x);
+
+        // Normal ESKF update
+        s.noalias() = cp_noise + H * P_ * H.transpose();
+        K.noalias() = P_ * H.transpose() * s.inverse();
+        const Eigen::VectorXd dx = K * z;
+        updateState(state, dx, P_);
+        if (dx.norm() < 1e-5) {
+            break;
+        }
+    }
+
+    if (!outlier_detection_) {
+        P_ = (I_ - K * H) * P_;
+    } else {
+        // RESKF update
+        contact_outlier_detector.init();
+        Eigen::MatrixXd P_i = P_;
+        BaseState updated_state_i = state;
+        for (size_t i = 0; i < contact_outlier_detector.iters; i++) {
+            if (contact_outlier_detector.zeta > contact_outlier_detector.threshold) {
+                const Eigen::Matrix3d R_z = cp_noise / contact_outlier_detector.zeta;
+                s.noalias() = R_z + H * P_ * H.transpose();
+                K.noalias() = P_ * H.transpose() * s.inverse();
+                const Eigen::VectorXd dx = K * z;
+                P_i = (I_ - K * H) * P_;
+                updated_state_i = updateStateCopy(state, dx, P_);
+
+                // Outlier detection with the relative contact position measurement vector
+                const Eigen::Vector3d x_i =
+                    updated_state_i.base_orientation.toRotationMatrix().transpose() *
+                    (updated_state_i.contacts_position.at(cf) - updated_state_i.base_position);
+                const Eigen::Matrix3d BetaT = cp * cp.transpose() - 2.0 * cp * x_i.transpose() +
+                    x_i * x_i.transpose() + H * P_i * H.transpose();
+                contact_outlier_detector.estimate(BetaT, cp_noise);
+            } else {
+                // Measurement is an outlier
+                updated_state_i = state;
+                P_i = P_;
                 break;
             }
         }
-
-        if (!outlier_detection_) {
-            P_ = (I_ - K * H) * P_;
-        } else {
-            // RESKF update
-            contact_outlier_detector.init();
-            Eigen::MatrixXd P_i = P_;
-            BaseState updated_state_i = state;
-            for (size_t i = 0; i < contact_outlier_detector.iters; i++) {
-                if (contact_outlier_detector.zeta > contact_outlier_detector.threshold) {
-                    const Eigen::Matrix3d R_z =
-                        cp_noise / contact_outlier_detector.zeta;
-                    s.noalias() = R_z + H * P_ * H.transpose();
-                    K.noalias() = P_ * H.transpose() * s.inverse();
-                    const Eigen::VectorXd dx = K * z;
-                    P_i = (I_ - K * H) * P_;
-                    updated_state_i = updateStateCopy(state, dx, P_);
-
-                    // Outlier detection with the relative contact position measurement vector
-                    const Eigen::Vector3d x_i =
-                        updated_state_i.base_orientation.toRotationMatrix().transpose() *
-                        (updated_state_i.contacts_position.at(cf) - updated_state_i.base_position);
-                    const Eigen::Matrix3d BetaT = cp * cp.transpose() - 2.0 * cp * x_i.transpose() +
-                        x_i * x_i.transpose() + H * P_i * H.transpose();
-                    contact_outlier_detector.estimate(BetaT, cp_noise);
-                } else {
-                    // Measurement is an outlier
-                    updated_state_i = state;
-                    P_i = P_;
-                    break;
-                }
-            }
-            P_ = std::move(P_i);
-            state = std::move(updated_state_i);
-            if (cs) {
-                contact_position_innovation_[cf] = {z, s + 1e-6 * Eigen::Matrix3d::Identity()};
-                base_position_per_contact_position_update_[cf] = state.base_position;
-                base_orientation_per_contact_position_update_[cf] = state.base_orientation;
-            }
-        }
-}
-
-void ContactEKF::updateWithContactOrientation(BaseState& state, const std::string& cf, const bool cs, 
-    const Eigen::Quaterniond& co, Eigen::Matrix3d co_noise, const Eigen::Matrix3d& orientation_cov) {
+        P_ = std::move(P_i);
+        state = std::move(updated_state_i);
+        if (cs) {
+            contact_position_innovation_[cf] = {z, s + 1e-6 * Eigen::Matrix3d::Identity()};
+            base_position_per_contact_position_update_[cf] = state.base_position;
+            base_orientation_per_contact_position_update_[cf] = state.base_orientation;
+        }
+    }
+}
+
+void ContactEKF::updateWithContactOrientation(BaseState& state, const std::string& cf,
+                                              const bool cs, const Eigen::Quaterniond& co,
+                                              Eigen::Matrix3d co_noise,
+                                              const Eigen::Matrix3d& orientation_cov) {
     const double csd = cs ? 1.0 : 0.0;
-    
-    // Check if the action covariance gain matrix is not the zero matrix    
+
+    // Check if the action covariance gain matrix is not the zero matrix
     co_noise = csd * (co_noise + orientation_cov);
     if (contact_orientation_action_cov_gain_.at(cf) != Eigen::VectorXd::Zero(6)) {
         Eigen::Matrix3d L = Eigen::Matrix3d::Zero();
@@ -453,7 +459,7 @@
         L(2, 0) = action(4);
         L(2, 1) = action(5);
         co_noise = L * L.transpose();
-    }       
+    }
     co_noise += (1.0 - csd) * Eigen::Matrix3d::Identity() * 1e4;
 
     const int num_iter = 5;
@@ -466,8 +472,8 @@
     for (size_t iter = 0; iter < num_iter; iter++) {
         // Construct the innovation vector z
         const Eigen::Quaterniond x = Eigen::Quaterniond(
-                state.contacts_orientation.value().at(cf).toRotationMatrix().transpose() * 
-                state.base_orientation.toRotationMatrix());
+            state.contacts_orientation.value().at(cf).toRotationMatrix().transpose() *
+            state.base_orientation.toRotationMatrix());
         z = lie::so3::minus(co, x);
 
         // Construct the linearized measurement matrix H
@@ -485,28 +491,29 @@
     }
 
     if (cs) {
-        contact_orientation_innovation_[cf] = {z, s + 1e-6 * Eigen::Matrix3d::Identity()}; 
+        contact_orientation_innovation_[cf] = {z, s + 1e-6 * Eigen::Matrix3d::Identity()};
         base_position_per_contact_orientation_update_[cf] = state.base_position;
         base_orientation_per_contact_orientation_update_[cf] = state.base_orientation;
     }
 }
-
 
 void ContactEKF::updateWithContacts(
     BaseState& state, const std::map<std::string, Eigen::Vector3d>& contacts_position,
     std::map<std::string, Eigen::Matrix3d> contacts_position_noise,
-    const std::map<std::string, bool>& contacts_status, 
+    const std::map<std::string, bool>& contacts_status,
     const std::map<std::string, double>& contacts_probability, const Eigen::Matrix3d& position_cov,
     std::optional<std::map<std::string, Eigen::Quaterniond>> contacts_orientation,
     std::optional<std::map<std::string, Eigen::Matrix3d>> contacts_orientation_noise,
     std::optional<Eigen::Matrix3d> orientation_cov,
     std::shared_ptr<TerrainElevation> terrain_estimator) {
-    for (const auto& [cf, cs]: contacts_status) {
-        updateWithContactPosition(state, cf, cs, contacts_probability.at(cf), contacts_position.at(cf), 
-            contacts_position_noise.at(cf), position_cov, terrain_estimator);
+    for (const auto& [cf, cs] : contacts_status) {
+        updateWithContactPosition(state, cf, cs, contacts_probability.at(cf),
+                                  contacts_position.at(cf), contacts_position_noise.at(cf),
+                                  position_cov, terrain_estimator);
         if (!point_feet_ && contacts_orientation.has_value() && orientation_cov.has_value()) {
-            updateWithContactOrientation(state, cf, cs, contacts_orientation.value().at(cf), 
-                contacts_orientation_noise.value().at(cf), orientation_cov.value());
+            updateWithContactOrientation(state, cf, cs, contacts_orientation.value().at(cf),
+                                         contacts_orientation_noise.value().at(cf),
+                                         orientation_cov.value());
         }
     }
 }
@@ -694,8 +701,8 @@
 
     // Update the state with the relative to base contacts
     updateWithContacts(state, kin.contacts_position, kin.contacts_position_noise,
-                       kin.contacts_status, kin.contacts_probability, kin.position_cov, 
-                       kin.contacts_orientation, kin.contacts_orientation_noise, 
+                       kin.contacts_status, kin.contacts_probability, kin.position_cov,
+                       kin.contacts_orientation, kin.contacts_orientation_noise,
                        kin.orientation_cov, terrain_estimator);
 
     if (odom.has_value()) {
@@ -718,14 +725,15 @@
     }
 }
 
-<<<<<<< HEAD
 void ContactEKF::clearAction() {
     for (const auto& cf : contacts_frame_) {
         contact_position_action_cov_gain_[cf] = Eigen::VectorXd::Zero(6);
         if (!point_feet_) {
             contact_orientation_action_cov_gain_[cf] = Eigen::VectorXd::Zero(6);
         }
-=======
+    }
+}
+
 void ContactEKF::updateWithIMUOrientation(BaseState& state,
                                           const Eigen::Quaterniond& imu_orientation,
                                           const Eigen::Matrix3d& imu_orientation_cov) {
@@ -746,14 +754,6 @@
 
     P_ = (I_ - K * H) * P_;
     updateState(state, dx, P_);
-}
-
-void ContactEKF::setAction(const std::string& cf, const Eigen::VectorXd& action) {
-    const size_t num_actions = 2 + 2 * !point_feet_;
-    if (action.size() != static_cast<Eigen::Index>(num_actions)) {
-        throw std::invalid_argument("Action size must be 2 + 2 if point_feet is false");
->>>>>>> 20c021ae
-    }
 }
 
 void ContactEKF::setAction(const std::string& cf, const Eigen::VectorXd& action) {
@@ -805,17 +805,17 @@
 }
 
 Eigen::VectorXd ContactEKF::getAction(const Eigen::VectorXd& state) {
-    #ifdef USE_ONNX
+#ifdef USE_ONNX
     if (use_onnx_ && onnx_inference_) {
         if (state.size() != onnx_state_dim_) {
-            throw std::runtime_error("State vector dimension mismatch. Expected " + 
-                                   std::to_string(onnx_state_dim_) + ", got " + 
-                                   std::to_string(state.size()));
+            throw std::runtime_error("State vector dimension mismatch. Expected " +
+                                     std::to_string(onnx_state_dim_) + ", got " +
+                                     std::to_string(state.size()));
         }
         return onnx_inference_->getAction(state);
     }
-    #endif
-    
+#endif
+
     // Default action if ONNX is not enabled or not initialized
     return Eigen::VectorXd::Ones(6 + 6 * !point_feet_);
 }
